<!DOCTYPE html PUBLIC "-//W3C//DTD XHTML+RDFa 1.0//EN"
 "http://www.w3.org/MarkUp/DTD/xhtml-rdfa-1.dtd">
<html version="XHTML+RDFa 1.0" xmlns="http://www.w3.org/1999/xhtml"
   xmlns:xhv="http://www.w3.org/1999/xhtml/vocab#"
   xmlns:xsd="http://www.w3.org/2001/XMLSchema#"
   xmlns:rdfs="http://www.w3.org/2000/01/rdf-schema#"
   xmlns:dcterms="http://purl.org/dc/terms/"
   xmlns:vcard="http://www.w3.org/2006/vcard/ns#"
   xmlns:v="http://rdf.data-vocabulary.org/#">
   <head>
      <meta http-equiv="Content-Type" content="text/html;charset=utf-8" />
      <title>JSON-LD - JSON for Linking Data</title>
      <link href="site.css" rel="stylesheet" type="text/css" />
      <link rel="shortcut icon" href="favicon.ico" />
   </head>

   <body>
      <div id="container">
         <div id="header">
            <span class="col">
               <img class="banner" src="images/json-ld-logo-1.png" />
               <img class="banner" src="images/json-ld-logo-2.png" />
               <img class="banner" src="images/json-ld-logo-3.png" />
               <h1>JSON for Linking Data</h1>
            </span>
         </div>

         <div id="content">
            <div id="info">
               <p class="tagline">Data is messy and disconnected. JSON-LD
               organizes and connects it, letting your creativity bloom.
               </p>

            </div>

            <div id="introduction">
               <h1>Introduction</h1>

               <p>JSON-LD (<strong>J</strong>ava<strong>S</strong>cript
               <strong>O</strong>bject <strong>N</strong>otation for
               <strong>L</strong>inking <strong>D</strong>ata) is a
               lightweight
               <a href="http://en.wikipedia.org/wiki/Linked_data">Linked Data</a>
               format that gives your data context. It is easy for humans to read
               and write. It is easy for machines to parse and generate. It is
               based on the already successful
               <a href="http://json.org/">JSON format</a> and provides a way
               to help JSON data interoperate at Web-scale. If you are already
               familiar with JSON, writing JSON-LD is very easy. These
               properties make JSON-LD an ideal Linked Data interchange language
               for JavaScript environments, Web service, and unstructured
               databases such as CouchDB and MongoDB.</p>

               <p>A simple example of a JSON object expressing Linked Data:</p>
               <pre>
{
  "@context": "http://json-ld.org/contexts/person.jsonld",
  "@id": "http://dbpedia.org/resource/John_Lennon",
  "name": "John Lennon",
  "born": "1940-10-09",
  "spouse": "http://dbpedia.org/resource/Cynthia_Lennon"
}</pre>

               <p>The example above describes a person whose name is
               <em>John Lennon</em>. The difference between regular JSON and
               JSON-LD is that the JSON-LD object above uniquely identifies
               itself on the Web and can be used, without introducing ambiguity,
               across every Web site, Web service and JSON-based database in
               operation today. The secret lies in the @context, which instructs
               Linked Data-aware processors on how to interpret the JSON
               object.</p>
            </div>

            <div id="playground">
               <h1>The Playground</h1>
               <p>You can use the <a href="playground/">Playground</a>
               to try out JSON-LD in your web browser or to debug your
               own JSON-LD markup.</p>
            </div>

            <!--
            <div id="primer">
               <h1>The Primer</h1>
               <p>An introduction to the principles of JSON-LD and examples of
               how it can be used is available in the
               <a href="primer/latest/">latest JSON-LD primer</a>.
               <a href="primer/">Previous primer versions</a> are also
               available.</p>
            </div>
            -->

            <div id="spec">
               <h1>The Specifications</h1>
               <p>Specifications and requirements are available for the JSON-LD Syntax, JSON-LD API, and RDF Graph Normalization. The latest drafts previous versions are available.</p>
               <ul>
                  <li>Latest Drafts
                     <ul>
                        <li><a href="spec/latest/">specifications</a></li>
                        <li><a href="requirements/latest/">requirements</a></li>
                     </ul>
                  </li>
                  <li>Previous Drafts
                     <ul>
                        <li><a href="spec/">specifications</a></li>
                        <li><a href="requirements/">requirements</a></li>
                     </ul>
                  </li>
               </ul>
            </div>

            <div id="impl">
               <h1>Implementations</h1>
               <ul>
                 <li>C++
                   <ul>
                     <li><a href="https://github.com/digitalbazaar/monarch">Monarch</a></li>
                   </ul>
                 </li>
                 <li>Erlang
                   <ul>
                     <li><a href="https://github.com/nrdufour/urdf">URDF</a></li>
                   </ul>
                 </li>
                 <li>Java
                   <ul>
                     <li><a href="https://github.com/tristan/jsonld-java">JSON-LD implementation for Java</a></li>
                   </ul>
                 </li>
                 <li>JavaScript
                   <ul>
                     <li><a href="https://github.com/digitalbazaar/jsonld.js">jsonld.js</a></li>
                   </ul>
                 </li>
                 <li>PHP
                   <ul>
                     <li><a href="https://github.com/digitalbazaar/php-json-ld">php-json-ld</a></li>
<<<<<<< HEAD
                     <li><a href="http://m.lanthi.com/json-ld">JsonLD</a></li>
=======
                     <li><a href="https://github.com/lanthaler/JsonLD">JsonLD</a></li>
>>>>>>> b2e592d7
                   </ul>
                 </li>
                 <li>Python
                   <ul>
                     <li><a href="https://github.com/bradleypallen/json_ld_processor">JSON-LD Processor</a></li>
                     <li><a href="https://github.com/digitalbazaar/pyld">PyLD</a></li>
                   </ul>
                 </li>
                 <li>Ruby
                   <ul>
                     <li><a href="https://github.com/gkellogg/json-ld/">JSON-LD Reader/Writer</a></li>
                   </ul>
                 </li>
               </ul>
            </div>

            <div id="colab">
               <h1>Collaborating</h1>
               <p>Several parties interested in JSON-LD convene in periodic teleconferences.</p>
               <p>There are several other ways that you can collaborate in the development
               of JSON-LD:</p>

               <ul>
                  <li>Code: <a href="http://github.com/json-ld/json-ld.org">github</a></li>
                  <li>Meeting Records: <a href="minutes/">text and audio logs</a>
                  <li>Mailing List: <a href="http://lists.w3.org/Archives/Public/public-linked-json/">public-linked-json@w3.org</a></li>
                  <li>IRC: <a href="http://webchat.freenode.net/?channels=#json-ld">#json-ld</a> on Freenode</li>
                  <li>W3C: Join the <a href="http://www.w3.org/community/json-ld/">Community Group</a>
               </ul>
            </div>

            <div id="publ">
               <h1>Publications / Articles</h1>
               <ul>
                  <li><a href="http://m.lanthi.com/jsonld4rest-paper">On Using JSON-LD to Create Evolvable RESTful Services</a>, Markus Lanthaler and Christian Gütl.
                    Proceedings of the 3rd&nbsp;International Workshop on RESTful Design (WS-REST 2012) at WWW2012 (pp. 25-32).
                    Lyon, France: ACM Press.</li>
               </ul>

               <h1>Presentations</h1>
               <ul>
                  <li><a href="http://www.youtube.com/watch?v=vioCbTo3C-4">What is JSON-LD?</a> Short video introduction to JSON-LD by Manu Sporny.</li>
                  <li><a href="http://www.slideshare.net/gkellogg1/json-for-linked-data">JSON-LD: JSON for Linked Data</a> by Gregg Kellogg, Semantic Technology &amp; Business Conference (SemTechBiz SF 2012), San Francisco, CA, USA.</li>
                  <li><a href="http://slidesha.re/jsonld4rest">JSON-LD for RESTful Services</a> by Markus Lanthaler, World Wide Web Conference (WWW2012), Lyon, France.</li>
                  <li><a href="http://www.slideshare.net/gkellogg1/jsonld-and-mongodb">JSON-LD and MongoDB</a> by Gregg Kellogg, NoSQL Now! 2012, San Jose, CA, USA.</li>
               </ul>

            </div>

         </div>

         <div id="footer">
            <p id="copyright">
               Website content released under a <a href="http://creativecommons.org/licenses/by-sa/3.0/">Creative Commons Attribution Share-Alike license</a> except where an alternate is specified.
            </p>
            <p id="legal">
               Part of the <a href="http://payswarm.com/">payswarm.com</a> initiative.
            </p>
         </div>
      </div>
   </body>
</html><|MERGE_RESOLUTION|>--- conflicted
+++ resolved
@@ -91,7 +91,7 @@
 
             <div id="spec">
                <h1>The Specifications</h1>
-               <p>Specifications and requirements are available for the JSON-LD Syntax, JSON-LD API, and RDF Graph Normalization. The latest drafts previous versions are available.</p>
+               <p>Specifications and requirements are available for the JSON-LD Syntax, API, and Framing as well as for RDF Graph Normalization. The latest drafts previous versions are available.</p>
                <ul>
                   <li>Latest Drafts
                      <ul>
@@ -134,11 +134,7 @@
                  <li>PHP
                    <ul>
                      <li><a href="https://github.com/digitalbazaar/php-json-ld">php-json-ld</a></li>
-<<<<<<< HEAD
                      <li><a href="http://m.lanthi.com/json-ld">JsonLD</a></li>
-=======
-                     <li><a href="https://github.com/lanthaler/JsonLD">JsonLD</a></li>
->>>>>>> b2e592d7
                    </ul>
                  </li>
                  <li>Python
