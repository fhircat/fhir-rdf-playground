--- conflicted
+++ resolved
@@ -153,9 +153,7 @@
       "purpose": "Verifies that an exception is raised on expansion when a invalid container mapping is found",
       "input": "error-0021-in.jsonld",
       "expect": "invalid container mapping",
-      "option": {
-        "processingMode": "json-ld-1.0"
-      }
+      "option": {"processingMode": "json-ld-1.0"}
     }, {
       "@id": "#t0022",
       "@type": [ "jld:NegativeEvaluationTest", "jld:FlattenTest" ],
@@ -319,71 +317,70 @@
       "input": "error-c001-in.jsonld",
       "expect": "invalid term definition",
       "option": {"processingMode": "json-ld-1.1"}
-    }, {
-<<<<<<< HEAD
-      "@id": "#tn001",
-      "@type": [ "jld:NegativeEvaluationTest", "jld:FlattenTest" ],
-      "name": "@nest MUST NOT have a string value",
-      "purpose": "container: @nest",
-      "input": "error-n001-in.jsonld",
-      "expect": "invalid @nest value",
-      "option": {"processingMode": "json-ld-1.1"}
-    }, {
-      "@id": "#tn002",
-      "@type": [ "jld:NegativeEvaluationTest", "jld:FlattenTest" ],
-      "name": "@nest MUST NOT have a boolen value",
-      "purpose": "Transparent Nesting",
-      "input": "error-n002-in.jsonld",
-      "expect": "invalid @nest value",
-      "option": {"processingMode": "json-ld-1.1"}
-    }, {
-      "@id": "#tn003",
-      "@type": [ "jld:NegativeEvaluationTest", "jld:FlattenTest" ],
-      "name": "@nest MUST NOT have a numeric value",
-      "purpose": "Transparent Nesting",
-      "input": "error-n003-in.jsonld",
-      "expect": "invalid @nest value",
-      "option": {"processingMode": "json-ld-1.1"}
-    }, {
-      "@id": "#tn004",
-      "@type": [ "jld:NegativeEvaluationTest", "jld:FlattenTest" ],
-      "name": "@nest MUST NOT have a value object value",
-      "purpose": "Transparent Nesting",
-      "input": "error-n004-in.jsonld",
-      "expect": "invalid @nest value",
-      "option": {"processingMode": "json-ld-1.1"}
-    }, {
-      "@id": "#tn005",
-      "@type": [ "jld:NegativeEvaluationTest", "jld:FlattenTest" ],
-      "name": "does not allow a keyword other than @nest for the value of @nest",
-      "purpose": "Transparent Nesting",
-      "input": "error-n005-in.jsonld",
-      "expect": "invalid @nest value",
-      "option": {"processingMode": "json-ld-1.1"}
-    }, {
-      "@id": "#tn006",
-      "@type": [ "jld:NegativeEvaluationTest", "jld:FlattenTest" ],
-      "name": "does not allow @nest with @reverse",
-      "purpose": "Transparent Nesting",
-      "input": "error-n006-in.jsonld",
-      "expect": "invalid reverse property",
-      "option": {"processingMode": "json-ld-1.1"}
-    }, {
-      "@id": "#tn007",
-      "@type": [ "jld:NegativeEvaluationTest", "jld:CompactTest" ],
-      "name": "Nest term not defined",
-      "purpose": "Transparent Nesting",
-      "input": "error-n007-in.jsonld",
-      "context": "error-n007-context.jsonld",
-      "expect": "invalid @nest value",
-=======
+   }, {
       "@id": "#tm021",
       "@type": [ "jld:NegativeEvaluationTest", "jld:FlattenTest" ],
       "name": "Invalid container mapping",
       "purpose": "Verifies that an exception is raised on expansion when a invalid container mapping is found",
       "input": "error-m021-in.jsonld",
       "expect": "invalid container mapping",
->>>>>>> 85bf7dd4
+      "option": {"processingMode": "json-ld-1.1"}
+    }, {
+      "@id": "#tn001",
+      "@type": [ "jld:NegativeEvaluationTest", "jld:FlattenTest" ],
+      "name": "@nest MUST NOT have a string value",
+      "purpose": "container: @nest",
+      "input": "error-n001-in.jsonld",
+      "expect": "invalid @nest value",
+      "option": {"processingMode": "json-ld-1.1"}
+    }, {
+      "@id": "#tn002",
+      "@type": [ "jld:NegativeEvaluationTest", "jld:FlattenTest" ],
+      "name": "@nest MUST NOT have a boolen value",
+      "purpose": "Transparent Nesting",
+      "input": "error-n002-in.jsonld",
+      "expect": "invalid @nest value",
+      "option": {"processingMode": "json-ld-1.1"}
+    }, {
+      "@id": "#tn003",
+      "@type": [ "jld:NegativeEvaluationTest", "jld:FlattenTest" ],
+      "name": "@nest MUST NOT have a numeric value",
+      "purpose": "Transparent Nesting",
+      "input": "error-n003-in.jsonld",
+      "expect": "invalid @nest value",
+      "option": {"processingMode": "json-ld-1.1"}
+    }, {
+      "@id": "#tn004",
+      "@type": [ "jld:NegativeEvaluationTest", "jld:FlattenTest" ],
+      "name": "@nest MUST NOT have a value object value",
+      "purpose": "Transparent Nesting",
+      "input": "error-n004-in.jsonld",
+      "expect": "invalid @nest value",
+      "option": {"processingMode": "json-ld-1.1"}
+    }, {
+      "@id": "#tn005",
+      "@type": [ "jld:NegativeEvaluationTest", "jld:FlattenTest" ],
+      "name": "does not allow a keyword other than @nest for the value of @nest",
+      "purpose": "Transparent Nesting",
+      "input": "error-n005-in.jsonld",
+      "expect": "invalid @nest value",
+      "option": {"processingMode": "json-ld-1.1"}
+    }, {
+      "@id": "#tn006",
+      "@type": [ "jld:NegativeEvaluationTest", "jld:FlattenTest" ],
+      "name": "does not allow @nest with @reverse",
+      "purpose": "Transparent Nesting",
+      "input": "error-n006-in.jsonld",
+      "expect": "invalid reverse property",
+      "option": {"processingMode": "json-ld-1.1"}
+    }, {
+      "@id": "#tn007",
+      "@type": [ "jld:NegativeEvaluationTest", "jld:CompactTest" ],
+      "name": "Nest term not defined",
+      "purpose": "Transparent Nesting",
+      "input": "error-n007-in.jsonld",
+      "context": "error-n007-context.jsonld",
+      "expect": "invalid @nest value",
       "option": {"processingMode": "json-ld-1.1"}
     }
   ]
