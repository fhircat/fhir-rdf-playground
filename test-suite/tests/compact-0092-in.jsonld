--- conflicted
+++ resolved
@@ -1,15 +1,3 @@
-<<<<<<< HEAD
-{
-  "@context": {
-    "@version": 1.1,
-    "input": {"@id": "foo:input", "@container": "@graph"},
-    "value": "foo:value"
-  },
-  "input": {
-    "value": "x"
-  }
-}
-=======
 [
   {
     "@id": "http://example.com/some/deep/directory/and/relativePropertyIris",
@@ -25,5 +13,4 @@
     "http://example.com/too-many-dots": [{"@value": "../.././.././../../too-many-dots"}],
     "http://example.org/scheme-relative": [{"@value": "//example.org/scheme-relative"}]
   }
-]
->>>>>>> 9dec0c8f... Add tests, algoritm, grammar, and description for `@vocab: @base`.+]