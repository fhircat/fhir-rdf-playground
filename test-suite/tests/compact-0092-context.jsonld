--- conflicted
+++ resolved
@@ -1,12 +1,6 @@
 {
   "@context": {
-<<<<<<< HEAD
-    "@version": 1.1,
-    "input": "foo:input",
-    "value": "foo:value"
-=======
     "@base": "http://example.com/some/deep/directory/and/file",
     "@vocab": "@base"
->>>>>>> 9dec0c8f... Add tests, algoritm, grammar, and description for `@vocab: @base`.
   }
 }