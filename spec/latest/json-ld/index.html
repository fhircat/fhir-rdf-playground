﻿<!DOCTYPE html>
<html lang="en">
<head>
<title>JSON-LD 1.1</title>
<meta http-equiv="content-type" content="text/html; charset=UTF-8"/>
<script type="text/javascript" src="https://www.w3.org/Tools/respec/respec-w3c-common" class="remove"></script>
<script type="text/javascript" src="../common/common.js" class="remove"></script>
<script type="text/javascript" class="remove">
//<![CDATA[
  var respecConfig = {
      // extend the bibliography entries
      localBiblio:            jsonld.localBiblio,

      // specification status (e.g. WD, LCWD, NOTE, etc.). If in doubt use ED.
      specStatus:             "CG-DRAFT",
      // if you wish the publication date to be other than today, set this
      //publishDate:          "2013-11-05",
      copyrightStart:         "2010",

      // the specification's short name, as in http://www.w3.org/TR/short-name/
      shortName:              "json-ld",
      subtitle:               "A JSON-based Serialization for Linked Data",

      // if there is a previously published draft, uncomment this and set its YYYY-MM-DD date
      // and its maturity status
      prevVersion:            "https://www.w3.org/TR/2014/REC-json-ld-20140116/",
      previousPublishDate:  "2014-01-16",
      previousMaturity:     "REC",
      previousDiffURI:      "http://www.w3.org/TR/2014/REC-json-ld-20140116/",

      // if there a publicly available Editor's Draft, this is the link
      edDraftURI:             "http://json-ld.org/spec/latest/json-ld/",

      issueBase:              "https://github.com/json-ld/json-ld.org/issues/",
      githubAPI:              "https://api.github.com/repos/json-ld/json-ld.org",
      includePermalinks:      true,
      noRecTrack:             false,
      testSuiteURIkey:       "http://json-ld.org/test-suite/", 
      postProcess:            [internalizeTermListReferences],

      // if you want to have extra CSS, append them to this list
      // it is recommended that the respec.css stylesheet be kept
      // extraCSS:             [],

      // editors, add as many as you like
      // only "name" is required
      editors:  [
          { name: "Manu Sporny", url: "http://manu.sporny.org/",
            company: "Digital Bazaar", companyURL: "http://digitalbazaar.com/" },
          { name: "Gregg Kellogg", url: "http://greggkellogg.net/",
            company: "Kellogg Associates", companyURL: "http://kellogg-assoc.com/" },
          { name: "Markus Lanthaler", url: "http://www.markus-lanthaler.com/",
            company: "Graz University of Technology", companyURL: "http://www.tugraz.at/" }
      ],

      // authors, add as many as you like.
      // This is optional, uncomment if you have authors as well as editors.
      // only "name" is required. Same format as editors.
      authors:  [
          { name: "Manu Sporny", url: "http://digitalbazaar.com/",
            company: "Digital Bazaar", companyURL: "http://digitalbazaar.com/" },
          { name: "Dave Longley", url: "http://digitalbazaar.com/",
            company: "Digital Bazaar", companyURL: "http://digitalbazaar.com/"},
          { name: "Gregg Kellogg", url: "http://greggkellogg.net/",
            company: "Kellogg Associates", companyURL: "http://kellogg-assoc.com/" },
          { name: "Markus Lanthaler", url: "http://www.markus-lanthaler.com/",
            company: "Graz University of Technology", companyURL: "http://www.tugraz.at/" },
          { name: "Niklas Lindström", url: "http://neverspace.net/" }
      ],

      bugTracker:             {
        open: "https://github.com/json-ld/json-ld.org/issues?utf8=✓&q=is%3Aissue%20label%3Asyntax%20is%3Aopen%20milestone%3A%22JSON-LD%201.1%22%20",
        new:  "https://github.com/json-ld/json-ld.org/issues/new"
      },

      otherLinks: [{
        key: "Version control",
        data: [{
          value: "Github Repository",
          href: "https://github.com/json-ld/json-ld.org"
        }]
      }],

      // name of the WG
      wg:           "JSON for Linking Data W3C Community Group",

      // URI of the public WG page
      wgURI:        "http://www.w3.org/community/json-ld/",

      // name (with the @w3c.org) of the public mailing to which comments are due
      wgPublicList: "public-linked-json",

      // URI of the patent status for this WG, for Rec-track documents
      // !!!! IMPORTANT !!!!
      // This is important for Rec-track documents, do not copy a patent URI from a random
      // document unless you know what you're doing. If in doubt ask your friendly neighbourhood
      // Team Contact.
      wgPatentURI:  "http://www.w3.org/2004/01/pp-impl/46168/status",
      maxTocLevel: 2
      //alternateFormats: [ {uri: "diff-20130910.html", label: "diff to previous version"} ]
  };
//]]>
</script>
<style type="text/css">
  .highlight { font-weight: bold; color: #0a3; }
  .comment { color: #999; }
  table, thead, tr, td { padding: 5px; border-width: 1px; border-spacing: 0px; border-style: solid; border-collapse: collapse; }
  .highlight {
    font-weight: bold;
    color: #0a3;
  }
  .comment {
    color: #999;
  }
  .changed {
    background-color: rgb(215, 238, 197);
  }
  .changed:hover {
    color:  green;
    background-color: inherit;
  }
</style>
</head>

<body>
<section id="abstract">
  <p>JSON is a useful data serialization and messaging format.
    This specification defines JSON-LD, a JSON-based format to serialize
    Linked Data. The syntax is designed to easily integrate into deployed
    systems that already use JSON, and provides a smooth upgrade path from
    JSON to JSON-LD.
    It is primarily intended to be a way to use Linked Data in Web-based
    programming environments, to build interoperable Web services, and to
    store Linked Data in JSON-based storage engines.</p>
</section>

<section id="sotd">
  <p>This document has been developed by the
    <a href="http://www.w3.org/community/json-ld/">JSON for Linking Data W3C Community Group</a>.
    The document has been transferred to the RDF Working Group for review, improvement,
    and publication along the Recommendation track. The specification has undergone
    significant development, review, and changes during the course of several years.</p>

  <!--<p>There are several independent
    <a href="http://json-ld.org/test-suite/reports/">interoperable implementations</a> of
    this specification, a test suite [[JSON-LD-TESTS]] and a
    <a href="http://json-ld.org/playground/">live JSON-LD editor</a> that is capable
    of demonstrating the features described in this document.</p> -->
</section>

<section class="informative">
  <h1>Introduction</h1>

  <p>Linked Data [[LINKED-DATA]] is a way to create a network of
   standards-based machine interpretable data across different documents and
   Web sites. It allows an application to start at one piece of Linked Data,
   and follow embedded links to other pieces of Linked Data that are hosted on
   different sites across the Web.</p>

  <p>JSON-LD is a lightweight syntax to serialize Linked Data in
    JSON [[!RFC7159]]. Its design allows existing JSON to be interpreted as
    Linked Data with minimal changes. JSON-LD is primarily intended to be a
    way to use Linked Data in Web-based programming environments, to build
    interoperable Web services, and to store Linked Data in JSON-based storage engines. Since
    JSON-LD is 100% compatible with JSON, the large number of JSON parsers and libraries
    available today can be reused. In addition to all the features JSON provides,
    JSON-LD introduces:</p>

  <ul>
    <li>a universal identifier mechanism for <a>JSON objects</a>
      via the use of <a>IRIs</a>,</li>
    <li>a way to disambiguate keys shared among different JSON documents by mapping
      them to <a>IRIs</a> via a <a>context</a>,</li>
    <li>a mechanism in which a value in a <a>JSON object</a> may refer
      to a <a>JSON object</a> on a different site on the Web,</li>
    <li>the ability to annotate <a>strings</a> with their language,</li>
    <li>a way to associate datatypes with values such as dates and times,</li>
    <li>and a facility to express one or more directed graphs, such as a social
      network, in a single document.</li>
  </ul>

  <p>
   JSON-LD is designed to be usable directly as JSON, with no knowledge of RDF
   [[RDF11-CONCEPTS]]. It is also designed to be usable as RDF, if desired, for
   use with other Linked Data technologies like SPARQL. Developers who
   require any of the facilities listed above or need to serialize an RDF Graph
   or <a>RDF Dataset</a> in a JSON-based syntax will find JSON-LD of interest. People
   intending to use JSON-LD with RDF tools will find it can be used as another
   RDF syntax, like Turtle [[TURTLE]]. Complete details of how JSON-LD relates
   to RDF are in section <a href="#relationship-to-rdf"></a>.
  </p>

  <p>
    The syntax is designed to not disturb already
   deployed systems running on JSON, but provide a smooth upgrade path from
   JSON to JSON-LD. Since the shape of such data varies wildly, JSON-LD
   features mechanisms to reshape documents into a deterministic structure
   which simplifies their processing.</p>

  <section class="informative">
    <h2>How to Read this Document</h2>

    <p>This document is a detailed specification for a serialization of Linked
      Data in JSON. The document is primarily intended for the following audiences:</p>

    <ul>
      <li>Software developers who want to encode Linked Data in a variety of
        programming languages that can use JSON</li>
      <li>Software developers who want to convert existing JSON to JSON-LD</li>
      <li>Software developers who want to understand the design decisions and
        language syntax for JSON-LD</li>
      <li>Software developers who want to implement processors and APIs for
        JSON-LD</li>
      <li>Software developers who want to generate or consume Linked Data,
        an RDF graph, or an <a>RDF Dataset</a> in a JSON syntax</li>
    </ul>

    <p>A companion document, the JSON-LD Processing Algorithms and API specification
      [[JSON-LD-API]], specifies how to work with JSON-LD at a higher level by
      providing a standard library interface for common JSON-LD operations.</p>

    <p>To understand the basics in this specification you must first be familiar with
      JSON, which is detailed in [[!RFC7159]].</p>

    <p>This document almost exclusively uses the term IRI
    (<a href="http://www.w3.org/TR/ld-glossary/#internationalized-resource-identifier">Internationalized Resource Indicator</a>)
    when discussing hyperlinks. Many Web developers are more familiar with the
    URL (<a href="http://www.w3.org/TR/ld-glossary/#uniform-resource-locator">Uniform Resource Locator</a>)
    terminology. The document also uses, albeit rarely, the URI
    (<a href="http://www.w3.org/TR/ld-glossary/#uniform-resource-identifier">Uniform Resource Indicator</a>)
    terminology. While these terms are often used interchangeably among
    technical communities, they do have important distinctions from one
    another and the specification goes to great lengths to try and use the
    proper terminology at all times.
    </p>
  </section>

  <section>
    <h2>Contributing</h2>

    <p>There are a number of ways that one may participate in the development of
      this specification:</p>

    <ul>
      <li>Technical discussion typically occurs on the public mailing list:
        <a href="http://lists.w3.org/Archives/Public/public-linked-json/">public-linked-json@w3.org</a></li>

      <!--<li><a href="http://json-ld.org/minutes/">Public teleconferences</a> are held
        on Tuesdays at 1500UTC on the second and fourth week of each month.</li> -->

      <li>The <a href="http://webchat.freenode.net/?channels=json-ld">#json-ld</a>
        IRC channel is available for real-time discussion on irc.freenode.net.</li>
    </ul>

  </section>

  <section class="normative">
    <h3>Terminology</h3>

    <div data-include="../common/terms.html"
        data-oninclude="restrictReferences"></div>
  </section>

  <section>
    <h2>Typographical conventions</h2>
    <div data-include="../common/typographical-conventions.html"></div>
  </section>

  <section class="informative">
  <h2>Design Goals and Rationale</h2>

  <p>JSON-LD satisfies the following design goals:</p>

  <dl>
   <dt>Simplicity</dt>
   <dd>No extra processors or software libraries are necessary to use JSON-LD
     in its most basic form. The language provides developers with a very easy
     learning curve. Developers only need to know JSON and two
     <a>keywords</a> (<code>@context</code>
     and <code>@id</code>) to use the basic functionality in JSON-LD.</dd>
   <dt>Compatibility</dt>
   <dd>A JSON-LD document is always a valid JSON document. This ensures that
    all of the standard JSON libraries work seamlessly with JSON-LD documents.</dd>
   <dt>Expressiveness</dt>
   <dd>The syntax serializes directed graphs. This ensures that almost
    every real world data model can be expressed.</dd>
   <dt>Terseness</dt>
   <dd>The JSON-LD syntax is very terse and human readable, requiring as
    little effort as possible from the developer.</dd>
   <dt>Zero Edits, most of the time</dt>
   <dd>JSON-LD ensures a smooth and simple transition from existing
     JSON-based systems. In many cases,
     zero edits to the JSON document and the addition of one line to the HTTP response
     should suffice (see <a class="sectionRef" href="#interpreting-json-as-json-ld"></a>).
     This allows organizations that have
     already deployed large JSON-based infrastructure to use JSON-LD's features
     in a way that is not disruptive to their day-to-day operations and is
     transparent to their current customers. However, there are times where
     mapping JSON to a graph representation is a complex undertaking.
     In these instances, rather than extending JSON-LD to support
     esoteric use cases, we chose not to support the use case. While Zero
     Edits is a design goal, it is not always possible without adding
     great complexity to the language. JSON-LD focuses on simplicity when
     possible.</dd>
    <dt>Usable as RDF</dt>
    <dd>JSON-LD is usable by developers as
      idiomatic JSON, with no need to understand RDF [[RDF11-CONCEPTS]].
      JSON-LD is also usable as RDF, so people intending to use JSON-LD
      with RDF tools will find it can be used like any other RDF syntax.
      Complete details of how JSON-LD relates to RDF are in section
      <a href="#relationship-to-rdf"></a>.</dd>
  </dl>
</section>

  <section class="informative">
    <h2>Data Model Overview</h2>

    <p>Generally speaking, the data model used for JSON-LD is a labeled,
      directed <a>graph</a>. The graph contains
      <a>nodes</a>, which are connected by
      <a>edges</a>. A <a>node</a> is typically data
      such as a <a>string</a>, <a>number</a>,
      <a>typed values</a> (like dates and times)
      or an <a>IRI</a>.
      There is also a special class of <a>node</a> called a
      <a>blank node</a>, which is typically used to express data that does
      not have a global identifier like an <a>IRI</a>.
      <a>Blank nodes</a> are identified using a
      <a>blank node identifier</a>. This simple data model is incredibly
      flexible and powerful, capable of modeling almost any kind of
      data. For a deeper explanation of the data model, see
      section <a href="#data-model"></a>.
    </p>

    <p>Developers who are familiar with Linked Data technologies will
    recognize the data model as the RDF Data Model. To dive deeper into how
    JSON-LD and RDF are related, see
    section <a href="#relationship-to-rdf"></a>.
    </p>
  </section>

  <section class="normative">
    <h2>Syntax Tokens and Keywords</h2>

    <p>JSON-LD specifies a number of syntax tokens and <a>keywords</a>
    that are a core part of the language:</p>

    <dl>
      <dt><code>@context</code></dt>
      <dd>Used to define the short-hand names that are used throughout a JSON-LD
        document. These short-hand names are called <a>terms</a> and help
        developers to express specific identifiers in a compact manner. The
        <code>@context</code> keyword is described in detail in
        <a class="sectionRef" href="#the-context"></a>.</dd>
      <dt><code>@id</code></dt>
      <dd>Used to uniquely identify <em>things</em> that are being described in the document
        with <a>IRIs</a> or
        <a>blank node identifiers</a>. This keyword
        is described in <a class="sectionRef" href="#node-identifiers"></a>.</dd>
      <dt><code>@value</code></dt>
      <dd>Used to specify the data that is associated with a particular
        <a>property</a> in the graph. This keyword is described in
        <a class="sectionRef" href="#string-internationalization"></a> and
        <a class="sectionRef" href="#typed-values"></a>.</dd>
      <dt><code>@language</code></dt>
      <dd>Used to specify the language for a particular string value or the default
        language of a JSON-LD document. This keyword is described in
        <a class="sectionRef" href="#string-internationalization"></a>.</dd>
      <dt><code>@type</code></dt>
      <dd>Used to set the data type of a <a>node</a> or
        <a>typed value</a>. This keyword is described in
        <a class="sectionRef" href="#typed-values"></a>.</dd>
      <dt><code>@container</code></dt>
      <dd>Used to set the default container type for a <a>term</a>.
        This keyword is described in <a class="sectionRef" href="#sets-and-lists"></a>.</dd>
      <dt><code>@list</code></dt>
      <dd>Used to express an ordered set of data.
        This keyword is described in <a class="sectionRef" href="#sets-and-lists"></a>.</dd>
      <dt><code>@set</code></dt>
      <dd>Used to express an unordered set of data and to ensure that values are always
         represented as arrays. This keyword is described in
         <a class="sectionRef" href="#sets-and-lists"></a>.</dd>
      <dt><code>@reverse</code></dt>
      <dd>Used to express reverse properties. This keyword is described in
        <a class="sectionRef" href="#reverse-properties"></a>.</dd>
      <dt><code>@index</code></dt>
      <dd>Used to specify that a container is used to index information and
        that processing should continue deeper into a JSON data structure.
        This keyword is described in <a class="sectionRef" href="#data-indexing"></a>.</dd>
      <dt><code>@base</code></dt>
      <dd>Used to set the <a>base IRI</a> against which <a>relative IRIs</a>
        are resolved. This keyword is described in <a class="sectionRef" href="#base-iri"></a>.</dd>
      <dt><code>@vocab</code></dt>
      <dd>Used to expand properties and values in <code>@type</code> with a common prefix
        <a>IRI</a>. This keyword is described in <a class="sectionRef" href="#default-vocabulary"></a>.</dd>
      <dt><code>@graph</code></dt><dd>Used to express a <a>graph</a>.
        This keyword is described in <a class="sectionRef" href="#named-graphs"></a>.</dd>
      <dt class="changed"><code>@nest</code></dt><dd class="changed">Collects a set of <a>nested properties</a> within
        a <a>node object</a>.</dd>
      <dt><code>:</code></dt>
      <dd>The separator for JSON keys and values that use
        <a>compact IRIs</a>.</dd>
    </dl>

    <p>All keys, <a>keywords</a>, and values in JSON-LD are case-sensitive.</p>
  </section>
</section>

<section id="conformance">
  <p>Conformance criteria are relevant to authors and authoring tool implementers. As well
    as sections marked as non-normative, all authoring guidelines, diagrams, examples,
    and notes in this specification are non-normative. Everything else in this
    specification is normative.</p>

  <p>A <a>JSON-LD document</a> complies with this specification if it follows
    the normative statements in appendix <a href="#json-ld-grammar"></a>. JSON documents
    can be interpreted as JSON-LD by following the normative statements in
    <a class="sectionRef" href="#interpreting-json-as-json-ld"></a>. For convenience, normative
    statements for documents are often phrased as statements on the properties of the document.</p>
</section>

<section class="informative">
  <h1>Basic Concepts</h1>

  <p>JSON [[RFC7159]] is a lightweight, language-independent data interchange format.
    It is easy to parse and easy to generate. However, it is difficult to integrate JSON
    from different sources as the data may contain keys that conflict with other
    data sources. Furthermore, JSON has no
    built-in support for hyperlinks, which are a fundamental building block on
    the Web. Let's start by looking at an example that we will be using for the
    rest of this section:</p>

  <pre class="example" data-transform="updateExample"
       title="Sample JSON document">
  <!--
  {
    "name": "Manu Sporny",
    "homepage": "http://manu.sporny.org/",
    "image": "http://manu.sporny.org/images/manu.png"
  }
  -->
  </pre>

  <p>It's obvious to humans that the data is about a person whose
    <code>name</code> is "Manu Sporny"
    and that the <code>homepage</code> property contains the URL of that person's homepage.
    A machine doesn't have such an intuitive understanding and sometimes,
    even for humans, it is difficult to resolve ambiguities in such representations. This problem
    can be solved by using unambiguous identifiers to denote the different concepts instead of
    tokens such as "name", "homepage", etc.</p>

  <p>Linked Data, and the Web in general, uses <a>IRIs</a>
    (Internationalized Resource Identifiers as described in [[!RFC3987]]) for unambiguous
    identification. The idea is to use <a>IRIs</a>
    to assign unambiguous identifiers to data that may be of use to other developers.
    It is useful for <a>terms</a>,
    like <code>name</code> and <code>homepage</code>, to expand to <a>IRIs</a>
    so that developers don't accidentally step on each other's terms. Furthermore, developers and
    machines are able to use this <a>IRI</a> (by using a web browser, for instance) to go to
    the term and get a definition of what the term means. This process is known as <a>IRI</a>
    dereferencing.</p>

  <p>Leveraging the popular <a href="http://schema.org/">schema.org vocabulary</a>,
    the example above could be unambiguously expressed as follows:</p>

  <pre class="example" data-transform="updateExample"
       title="Sample JSON-LD document using full IRIs instead of terms">
  <!--
  {
    "****http://schema.org/name****": "Manu Sporny",
    "****http://schema.org/url****": ****{ "@id": ****"http://manu.sporny.org/" ****}****,  ####← The '@id' keyword means 'This value is an identifier that is an IRI'####
    "****http://schema.org/image****": ****{ "@id": ****"http://manu.sporny.org/images/manu.png" ****}****
  }
  -->
  </pre>

  <p>In the example above, every property is unambiguously identified by an <a>IRI</a> and all values
    representing <a>IRIs</a> are explicitly marked as such by the
    <code>@id</code> <a>keyword</a>. While this is a valid JSON-LD
    document that is very specific about its data, the document is also overly verbose and difficult
    to work with for human developers. To address this issue, JSON-LD introduces the notion
    of a <a>context</a> as described in the next section.</p>

  <section class="informative">
    <h2>The Context</h2>

    <p>When two people communicate with one another, the conversation takes
    place in a shared environment, typically called
    "the context of the conversation". This shared context allows the
    individuals to use shortcut terms, like the first name of a mutual friend,
    to communicate more quickly but without losing accuracy. A context in
    JSON-LD works in the same way. It allows two applications to use shortcut
    terms to communicate with one another more efficiently, but without
    losing accuracy.</p>

    <p>Simply speaking, a <a>context</a> is used to map <a>terms</a> to
      <a>IRIs</a>. <a>Terms</a> are case sensitive
      and any valid <a>string</a> that is not a reserved JSON-LD <a>keyword</a>
      can be used as a <a>term</a>.</p>

    <p>For the sample document in the previous section, a <a>context</a> would
      look something like this:</p>

    <pre class="example" data-transform="updateExample"
         title="Context for the sample document in the previous section">
    <!--
    {
      ****"@context":
      {
        "name": "http://schema.org/name",****  ####← This means that 'name' is shorthand for 'http://schema.org/name'#### ****
        "image": {
          "@id": "http://schema.org/image",****  ####← This means that 'image' is shorthand for 'http://schema.org/image'#### ****
          "@type": "@id"****  ####← This means that a string value associated with 'image' should be interpreted as an identifier that is an IRI#### ****
        },
        "homepage": {
          "@id": "http://schema.org/url",****  ####← This means that 'homepage' is shorthand for 'http://schema.org/url'#### ****
          "@type": "@id"****  ####← This means that a string value associated with 'homepage' should be interpreted as an identifier that is an IRI#### ****
        }
      }****
    }
    -->
    </pre>

    <p>As the <a>context</a> above shows, the value of a <a>term definition</a> can
      either be a simple string, mapping the <a>term</a> to an <a>IRI</a>,
      or a <a>JSON object</a>.</p>

    <p>When a <a>JSON object</a> is associated with a term, it is called
      an <a>expanded term definition</a>. The example above specifies that
      the values of <code>image</code> and <code>homepage</code>, if they are
      strings, are to be interpreted as
      <a>IRIs</a>. <a>Expanded term definitions</a>
      also allow terms to be used for <a href="#data-indexing">index maps</a>
      and to specify whether <a>array</a> values are to be
      interpreted as <a href="#sets-and-lists">sets or lists</a>.
      <a>Expanded term definitions</a> may
      be defined using <a data-lt="absolute IRI">absolute</a> or
      <a>compact IRIs</a> as keys, which is
      mainly used to associate type or language information with an
      <a data-lt="absolute IRI">absolute</a> or <a>compact IRI</a>.</p>

    <p><a>Contexts</a> can either be directly embedded
      into the document or be referenced. Assuming the context document in the previous
      example can be retrieved at <code>http://json-ld.org/contexts/person.jsonld</code>,
      it can be referenced by adding a single line and allows a JSON-LD document to
      be expressed much more concisely as shown in the example below:</p>

    <pre class="example" data-transform="updateExample"
         title="Referencing a JSON-LD context">
    <!--
    {
      ****"@context": "http://json-ld.org/contexts/person.jsonld",****
      "name": "Manu Sporny",
      "homepage": "http://manu.sporny.org/",
      "image": "http://manu.sporny.org/images/manu.png"
    }
    -->
    </pre>

    <p>The referenced context not only specifies how the terms map to
      <a>IRIs</a> in the Schema.org vocabulary but also
      specifies that string values associated with
      the <code>homepage</code> and <code>image</code> property
      can be interpreted as an <a>IRI</a> (<code>"@type": "@id"</code>,
      see <a class="sectionRef" href="#iris"></a> for more details). This information allows developers
      to re-use each other's data without having to agree to how their data will interoperate
      on a site-by-site basis. External JSON-LD context documents may contain extra
      information located outside of the <code>@context</code> key, such as
      documentation about the <a>terms</a> declared in the
      document. Information contained outside of the <code>@context</code> value
      is ignored when the document is used as an external JSON-LD context document.</p>

    <p>JSON documents can be interpreted as JSON-LD without having to be modified by
      referencing a <a>context</a> via an HTTP Link Header
      as described in <a class="sectionRef" href="#interpreting-json-as-json-ld"></a>. It is also
      possible to apply a custom context using the JSON-LD API [[JSON-LD-API]].</p>

    <p>In <a>JSON-LD documents</a>,
      <a>contexts</a> may also be specified inline.
      This has the advantage that documents can be processed even in the
      absence of a connection to the Web. Ultimately, this is a modeling decision
      and different use cases may require different handling.</p>

    <pre class="example" data-transform="updateExample"
         title="In-line context definition">
    <!--
    {
      ****"@context":
      {
        "name": "http://schema.org/name",
        "image": {
          "@id": "http://schema.org/image",
          "@type": "@id"
        },
        "homepage": {
          "@id": "http://schema.org/url",
          "@type": "@id"
        }
      },****
      "name": "Manu Sporny",
      "homepage": "http://manu.sporny.org/",
      "image": "http://manu.sporny.org/images/manu.png"
    }
    -->
    </pre>

    <p>This section only covers the most basic features of the JSON-LD
    Context. More advanced features related to the JSON-LD Context are covered
    in section <a href="#advanced-concepts" class="sectionRef"></a>.
    </p>
  </section>

<section class="informative">
  <h2>IRIs</h2>

  <p><a>IRIs</a> (Internationalized Resource Identifiers
    [[!RFC3987]]) are fundamental to Linked Data as that is how most
    <a>nodes</a> and <a>properties</a>
    are identified. In JSON-LD, IRIs may be represented as an
    <a>absolute IRI</a> or a <a>relative IRI</a>. An
    <a>absolute IRI</a> is defined in [[!RFC3987]] as containing a
    <em>scheme</em> along with <em>path</em> and optional <em>query</em> and
    <em>fragment</em> segments. A <a>relative IRI</a> is an IRI
    that is relative to some other <a>absolute IRI</a>.
    In JSON-LD all <a>relative IRIs</a> are resolved
    relative to the <a>base IRI</a>.</p>

  <p>A <a>string</a> is interpreted as an <a>IRI</a> when it is the
    value of an <code>@id</code> member:</p>

  <pre class="example" data-transform="updateExample"
       title="Values of @id are interpreted as IRI">
  <!--
  {
  ...
    "homepage": { "****@id****": "http://example.com/" }
  ...
  }
  -->
  </pre>

  <p>Values that are interpreted as <a>IRIs</a>, can also be
    expressed as <a>relative IRIs</a>. For example,
    assuming that the following document is located at
    <code>http://example.com/about/</code>, the <a>relative IRI</a>
    <code>../</code> would expand to <code>http://example.com/</code> (for more
    information on where  <a>relative IRIs</a> can be
    used, please refer to section <a href="#json-ld-grammar"></a>).</p>

  <pre class="example" data-transform="updateExample"
       title="IRIs can be relative">
  <!--
  {
  ...
    "homepage": { "****@id****": "../" }
  ...
  }
  -->
  </pre>

  <p><a>Absolute IRIs</a> can be expressed directly
    in the key position like so:</p>

  <pre class="example" data-transform="updateExample"
       title="IRI as a key">
  <!--
  {
  ...
    "****http://schema.org/name****": "Manu Sporny",
  ...
  }
  -->
  </pre>

  <p>In the example above, the key <code>http://schema.org/name</code>
    is interpreted as an <a>absolute IRI</a>.</p>

  <p>Term-to-IRI expansion occurs if the key matches a <a>term</a> defined
    within the <a>active context</a>:</p>

  <pre class="example" data-transform="updateExample"
       title="Term expansion from context definition">
  <!--
  {
    "****@context****":
    {
      "****name****": "****http://schema.org/name****"
    },
    "****name****": "Manu Sporny",
    "status": "trollin'"
  }
  -->
  </pre>

  <p>JSON keys that do not expand to an <a>IRI</a>, such as <code>status</code>
    in the example above, are not Linked Data and thus ignored when processed.</p>

  <p>If type <a>coercion</a> rules are specified in the <code>@context</code> for
    a particular <a>term</a> or property IRI, an IRI is generated:</p>

  <pre class="example" data-transform="updateExample"
       title="Type coercion">
  <!--
  {****
    "@context":
    {
      ...
      "homepage":
      {
        "@id": "http://schema.org/url",
        "@type": "@id"
      }
      ...
    }****
  ...
    "homepage": "http://manu.sporny.org/",
  ...
  }
  -->
  </pre>

  <p>In the example above, since the value <code>http://manu.sporny.org/</code>
    is expressed as a JSON <a>string</a>, the type <a>coercion</a>
    rules will transform the value into an IRI when processing the data.
    See <a class="sectionRef" href="#type-coercion"></a> for more
    details about this feature.</p>

  <p>In summary, <a>IRIs</a> can be expressed in a variety of
    different ways in JSON-LD:</p>

  <ol>
    <li><a>JSON object</a> keys that have a <a>term</a> mapping in
      the <a>active context</a> expand to an <a>IRI</a>
      (only applies outside of the <a>context definition</a>).</li>
    <li>An <a>IRI</a> is generated for the <a>string</a> value specified using
      <code>@id</code> or <code>@type</code>.</li>
    <li>An <a>IRI</a> is generated for the <a>string</a> value of any key for which there
      are <a>coercion</a> rules that contain an <code>@type</code> key that is
      set to a value of <code>@id</code> or <code>@vocab</code>.</li>
  </ol>

  <p>This section only covers the most basic features associated with IRIs
  in JSON-LD. More advanced features related to IRIs are covered in
  section <a href="#advanced-concepts"></a>.
  </p>

</section>

<section class="informative">
  <h2>Node Identifiers</h2>

  <p>To be able to externally reference <a>nodes</a>
    in a <a>graph</a>, it is important that
    <a>nodes</a> have an identifier. <a>IRIs</a>
    are a fundamental concept of Linked Data, for
    <a>nodes</a> to be truly linked, dereferencing the
    identifier should result in a representation of that <a>node</a>.
    This may allow an application to retrieve further information about a
    <a>node</a>.</p>

  <p>In JSON-LD, a <a>node</a> is identified using the <code>@id</code>
    <a>keyword</a>:</p>

  <pre class="example" data-transform="updateExample"
       title="Identifying a node">
  <!--
  {
    "@context":
    {
      ...
      "name": "http://schema.org/name"
    },
    ****"@id": "http://me.markus-lanthaler.com/"****,
    "name": "Markus Lanthaler",
    ...
  }
  -->
  </pre>

  <p>The example above contains a <a>node object</a> identified by the IRI
    <code>http://me.markus-lanthaler.com/</code>.</p>

  <p>This section only covers the most basic features associated with
  node identifiers in JSON-LD. More advanced features related to
  node identifiers are covered in section <a href="#advanced-concepts"></a>.
  </p>

</section>

<section class="informative">
<h2>Specifying the Type</h2>

<p>The type of a particular node can be specified using the <code>@type</code>
  <a>keyword</a>. In Linked Data, types are uniquely
  identified with an <a>IRI</a>.</p>

<pre class="example" data-transform="updateExample"
     title="Specifying the type for a node">
<!--
{
...
  "@id": "http://example.org/places#BrewEats",
  "****@type****": "****http://schema.org/Restaurant****",
...
}
-->
</pre>

<p>A node can be assigned more than one type by using an <a>array</a>:</p>

<pre class="example" data-transform="updateExample"
     title="Specifying multiple types for a node">
<!--
{
...
  "@id": "http://example.org/places#BrewEats",
  "****@type****": ****[ "http://schema.org/Restaurant", "http://schema.org/Brewery" ],****
...
}
-->
</pre>

<p>The value of an <code>@type</code> key may also be a <a>term</a> defined in the <a>active context</a>:</p>
<pre class="example" data-transform="updateExample"
     title="Using a term to specify the type">
<!--
{
  "@context": {
    ...
    ****"Restaurant": "http://schema.org/Restaurant", ****
    ****"Brewery": "http://schema.org/Brewery"****
  }
  "@id": "http://example.org/places#BrewEats",
  ****"@type": [ "Restaurant", "Brewery" ]****,
  ...
}
-->
</pre>

<p class="note">This section only covers the most basic features associated with
  types in JSON-LD. It is worth noting that the <code>@type</code>
  <a>keyword</a> is not only used to specify the type of a
  <a>node</a> but also to express <a>typed values</a>
  (as described in <a class="sectionRef" href="#typed-values"></a>) and to
  <a data-lt="coercion">type coerce</a> values (as described in
  <a class="sectionRef" href="#type-coercion"></a>). Specifically, <code>@type</code>
  cannot be used in a <a>context</a> to define a <a>node</a>'s
  type. For a detailed description of the differences, please refer to
  <a class="sectionRef" href="#typed-values"></a>.</p>

</section>
</section>

<section class="normative">
<h1>Advanced Concepts</h1>

<p>JSON-LD has a number of features that provide functionality above and beyond
  the core functionality described above. The following section describes this
  advanced functionality in more detail.</p>

<section class="informative">
  <h2>Base IRI</h2>

  <p>JSON-LD allows <a>IRI</a>s to be specified in a relative form which is
    resolved against the document base according
    <cite><a href="http://tools.ietf.org/html/rfc3986#section-5.1">section 5.1 Establishing a Base URI</a></cite>
    of [[RFC3986]]. The <a>base IRI</a> may be explicitly set with a <a>context</a>
    using the <code>@base</code> keyword.</p>

  <p>For example, if a JSON-LD document was retrieved from <code>http://example.com/document.jsonld</code>,
    relative IRIs would resolve against that IRI:</p>

  <pre class="example" data-transform="updateExample"
       title="Use a relative IRI as node identifier">
    <!--
    {
      "@context": {
        "label": "http://www.w3.org/2000/01/rdf-schema#label"
      },
      ****"@id": ""****,
      "label": "Just a simple document"
    }
    -->
  </pre>

  <p>This document uses an empty <code>@id</code>, which resolves to the document base.
    However, if the document is moved to a different location, the <a>IRI</a> would change.
    To prevent this without having to use an <a>absolute IRI</a>, a <a>context</a>
    may define an <code>@base</code> mapping, to overwrite the <a>base IRI</a> for the document.</p>

  <pre class="example" data-transform="updateExample"
       title="Setting the document base in a document">
  <!--
  {
    "@context": {
      ****"@base": "http://example.com/document.jsonld"****
    },
    "@id": "",
    "label": "Just a simple document"
  }
  -->
  </pre>

  <p>Setting <code>@base</code> to <a>null</a> will prevent
    <a>relative IRIs</a> to be expanded to
    <a>absolute IRIs</a>.</p>

  <p>Please note that the <code>@base</code> will be ignored if used in
    external contexts.</p>
</section>

<section class="informative">
  <h2>Default Vocabulary</h2>

  <p>At times, all properties and types may come from the same vocabulary. JSON-LD's
    <code>@vocab</code> keyword allows an author to set a common prefix which
    is used as the <a>vocabulary mapping</a> and is used
    for all properties and types that do not match a <a>term</a> and are neither
    a <a>compact IRI</a> nor an <a>absolute IRI</a> (i.e., they do
    not contain a colon).</p>

  <pre class="example" data-transform="updateExample"
       title="Using a common vocabulary prefix">
  <!--
    {
      "@context": {
        ****"@vocab": "http://schema.org/"****
      }
      "@id": "http://example.org/places#BrewEats",
      "@type": ****"Restaurant"****,
      ****"name"****: "Brew Eats"
      ...
    }
  -->
  </pre>

  <p>If <code>@vocab</code> is used but certain keys in an
    <a data-lt="JSON object">object</a> should not be expanded using
    the vocabulary <a>IRI</a>, a <a>term</a> can be explicitly set
    to <a>null</a> in the <a>context</a>. For instance, in the
    example below the <code>databaseId</code> member would not expand to an
    <a>IRI</a>.</p>

  <pre class="example" data-transform="updateExample"
       title="Using the null keyword to ignore data">
  <!--
    {
      "@context":
      {
         "@vocab": "http://schema.org/",
         ****"databaseId": null****
      },
        "@id": "http://example.org/places#BrewEats",
        "@type": "Restaurant",
        "name": "Brew Eats",
        ****"databaseId"****: "23987520"
    }
  -->
  </pre>
</section>

<section class="informative">
  <h2>Compact IRIs</h2>

  <p>A <a>compact IRI</a> is a way of expressing an <a>IRI</a>
    using a <em>prefix</em> and <em>suffix</em> separated by a colon (<code>:</code>).
    The <a>prefix</a> is a <a>term</a> taken from the
    <a>active context</a> and is a short string identifying a
    particular <a>IRI</a> in a JSON-LD document. For example, the
    prefix <code>foaf</code> may be used as a short hand for the
    Friend-of-a-Friend vocabulary, which is identified using the <a>IRI</a>
    <code>http://xmlns.com/foaf/0.1/</code>. A developer may append
    any of the FOAF vocabulary terms to the end of the prefix to specify a short-hand
    version of the <a>absolute IRI</a> for the vocabulary term. For example,
    <code>foaf:name</code> would be expanded to the IRI
    <code>http://xmlns.com/foaf/0.1/name</code>.</p>

  <pre class="example" data-transform="updateExample"
       title="Prefix expansion">
  <!--
  {
    "****@context****":
    {
      "****foaf****": "****http://xmlns.com/foaf/0.1/****"
  ...
    },
    "@type": "****foaf:Person****"
    "****foaf:name****": "Dave Longley",
  ...
  }
  -->
  </pre>

  <p>In the example above, <code>foaf:name</code> expands to the <a>IRI</a>
    <code>http://xmlns.com/foaf/0.1/name</code> and <code>foaf:Person</code> expands
    to <code>http://xmlns.com/foaf/0.1/Person</code>.</p>

  <p><a>Prefixes</a> are expanded when the form of the value
    is a <a>compact IRI</a> represented as a <code>prefix:suffix</code>
    combination, the <em>prefix</em> matches a <a>term</a> defined within the
    <a>active context</a>, and the <em>suffix</em> does not begin with two
    slashes&nbsp;(<code>//</code>). The <a>compact IRI</a> is expanded by
    concatenating the <a>IRI</a> mapped to the <em>prefix</em> to the (possibly empty)
    <em>suffix</em>. If the <em>prefix</em> is not defined in the <a>active context</a>,
    or the suffix begins with two slashes (such as in <code>http://example.com</code>),
    the value is interpreted as <a>absolute IRI</a> instead. If the prefix is an
    underscore (<code>_</code>), the value is interpreted as <a>blank node identifier</a>
    instead.</p>


  <p>It's also possible to use compact IRIs within the context as shown in the
    following example:</p>

  <pre class="example" data-transform="updateExample"
     title="Using vocabularies">
  <!--
  {
    "@context":
    {
      "xsd": "http://www.w3.org/2001/XMLSchema#",
      ****"foaf": "http://xmlns.com/foaf/0.1/"****,
      ****"foaf:homepage"****: { "@type": "@id" },
      "picture": { "@id": ****"foaf:depiction"****, "@type": "@id" }
    },
    "@id": "http://me.markus-lanthaler.com/",
    "@type": "foaf:Person",
    "foaf:name": "Markus Lanthaler",
    "foaf:homepage": "http://www.markus-lanthaler.com/",
    "picture": "http://twitter.com/account/profile_image/markuslanthaler"
  }
  -->
  </pre>
</section>

<section class="informative">
<h2>Typed Values</h2>

<p>
  A value with an associated type, also known as a
  <a>typed value</a>, is indicated by associating a value with
  an <a>IRI</a> which indicates the value's type. Typed values may be
  expressed in JSON-LD in three ways:
</p>

<ol>
  <li>By utilizing the <code>@type</code> <a>keyword</a> when defining
    a <a>term</a> within an <code>@context</code> section.</li>
  <li>By utilizing a <a>value object</a>.</li>
  <li>By using a native JSON type such as <a>number</a>, <a>true</a>, or <a>false</a>.</li>
</ol>

<p>The first example uses the <code>@type</code> keyword to associate a
type with a particular <a>term</a> in the <code>@context</code>:</p>

<pre class="example" data-transform="updateExample"
     title="Expanded term definition with type coercion">
<!--
{
  ****"@context":
  {
    "modified":
    {
      "@id": "http://purl.org/dc/terms/modified",
      "@type": "http://www.w3.org/2001/XMLSchema#dateTime"
    }
  },****
...
  "@id": "http://example.com/docs/1",
  "modified": "2010-05-29T14:17:39+02:00",
...
}
-->
</pre>

<p>The <em>modified</em> key's value above is automatically type coerced to a
  <em>dateTime</em> value because of the information specified in the
  <code>@context</code>. A JSON-LD processor will interpret the example above
  as follows:</p>

<table class="example">
<thead><tr>
  <th>Subject</th>
  <th>Property</th>
  <th>Value</th>
  <th>Value Type</th>
</tr></thead>
<tbody>
<tr>
  <td>http://example.com/docs/1</td>
  <td>http://purl.org/dc/terms/modified</td>
  <td>2010-05-29T14:17:39+02:00</td>
  <td>http://www.w3.org/2001/XMLSchema#dateTime</td>
</tr>
</tbody>
</table>

<p>The second example uses the expanded form of setting the type information
in the body of a JSON-LD document:</p>

<pre class="example" data-transform="updateExample"
     title="Expanded value with type">
<!--
{
  "@context":
  {
    "modified":
    {
      "@id": "http://purl.org/dc/terms/modified"
    }
  },
...
  "modified":
  ****{
    "@value": "2010-05-29T14:17:39+02:00",
    "@type": "http://www.w3.org/2001/XMLSchema#dateTime"
  }****
...
}
-->
</pre>

<p>Both examples above would generate the value
  <code>2010-05-29T14:17:39+02:00</code> with the type
  <code>http://www.w3.org/2001/XMLSchema#dateTime</code>. Note that it is
  also possible to use a <a>term</a> or a <a>compact IRI</a> to
  express the value of a type.</p>

<p class="note">The <code>@type</code> <a>keyword</a> is also used to associate a type
  with a <a>node</a>. The concept of a <a>node type</a> and
  a <a>value type</a> are different.</p>

<p>A <dfn>node type</dfn> specifies the type of thing
  that is being described, like a person, place, event, or web page. A
  <dfn>value type</dfn> specifies the data type of a particular value, such
  as an integer, a floating point number, or a date.</p>

<pre class="example" data-transform="updateExample"
     title="Example demonstrating the context-sensitivity for @type">
<!--
{
...
  "@id": "http://example.org/posts#TripToWestVirginia",
  ****"@type": "http://schema.org/BlogPosting"****,  ####← This is a node type####
  "modified":
  {
    "@value": "2010-05-29T14:17:39+02:00",
    ****"@type": "http://www.w3.org/2001/XMLSchema#dateTime"****  ####← This is a value type####
  }
...
}
-->
</pre>

<p>The first use of <code>@type</code> associates a <a>node type</a>
  (<code>http://schema.org/BlogPosting</code>) with the <a>node</a>,
  which is expressed using the <code>@id</code> <a>keyword</a>.
  The second use of <code>@type</code> associates a <a>value type</a>
  (<code>http://www.w3.org/2001/XMLSchema#dateTime</code>) with the
  value expressed using the <code>@value</code> <a>keyword</a>. As a
  general rule, when <code>@value</code> and <code>@type</code> are used in
  the same <a>JSON object</a>, the <code>@type</code>
  <a>keyword</a> is expressing a <a>value type</a>.
  Otherwise, the <code>@type</code> <a>keyword</a> is expressing a
  <a>node type</a>. The example above expresses the following data:</p>

<table class="example">
<thead><tr>
  <th>Subject</th>
  <th>Property</th>
  <th>Value</th>
  <th>Value Type</th>
</tr></thead>
<tbody>
<tr>
  <td>http://example.org/posts#TripToWestVirginia</td>
  <td>http://www.w3.org/1999/02/22-rdf-syntax-ns#type</td>
  <td>http://schema.org/BlogPosting</td>
  <td style="text-align:center;">-</td>
</tr>
<tr>
  <td>http://example.org/posts#TripToWestVirginia</td>
  <td>http://purl.org/dc/terms/modified</td>
  <td>2010-05-29T14:17:39+02:00</td>
  <td>http://www.w3.org/2001/XMLSchema#dateTime</td>
</tr>
</tbody>
</table>

</section>

<section class="informative">
<h2>Type Coercion</h2>

<p>JSON-LD supports the coercion of values to particular data types.
Type <dfn>coercion</dfn> allows someone deploying JSON-LD to coerce the incoming or
outgoing values to the proper data type based on a mapping of data type <a>IRIs</a> to
<a>terms</a>. Using type coercion, value representation is preserved without requiring
the data type to be specified with each piece of data.</p>

<p>Type coercion is specified within an <a>expanded term definition</a>
  using the <code>@type</code> key. The value of this key expands to an <a>IRI</a>.
  Alternatively, the <a>keyword</a> <code>@id</code> or <code>@vocab</code> may be used
  as value to indicate that within the body of a JSON-LD document, a <a>string</a> value of a
  <a>term</a> coerced to <code>@id</code> or <code>@vocab</code> is to be interpreted as an
  <a>IRI</a>. The difference between <code>@id</code> and <code>@vocab</code> is how values are expanded
  to <a>absolute IRIs</a>. <code>@vocab</code> first tries to expand the value
  by interpreting it as <a>term</a>. If no matching <a>term</a> is found in the
  <a>active context</a>, it tries to expand it as <a>compact IRI</a> or <a>absolute IRI</a>
  if there's a colon in the value; otherwise, it will expand the value using the
  <a data-lt="active context">active context's</a> <a>vocabulary mapping</a>, if present, or by interpreting it
  as <a>relative IRI</a>. Values coerced to <code>@id</code> in contrast are expanded as
  <a>compact IRI</a> or <a>absolute IRI</a> if a colon is present; otherwise, they are interpreted
  as <a>relative IRI</a>.</p>

<p><a>Terms</a> or <a>compact IRIs</a> used as the value of a
  <code>@type</code> key may be defined within the same context. This means that one may specify a
  <a>term</a> like <code>xsd</code> and then use <code>xsd:integer</code> within the same
  context definition.</p>

<p>The example below demonstrates how a JSON-LD author can coerce values to
<a>typed values</a> and <a>IRIs</a>.</p>

<pre class="example" data-transform="updateExample"
     title="Expanded term definition with types">
<!--
{
  "@context":
  {
    "xsd": "http://www.w3.org/2001/XMLSchema#",
    "name": "http://xmlns.com/foaf/0.1/name",
    "age":
    ****{
      "@id": "http://xmlns.com/foaf/0.1/age",
      "@type": "xsd:integer"
    }****,
    "homepage":
    ****{
      "@id": "http://xmlns.com/foaf/0.1/homepage",
      "@type": "@id"
    }****
  },
  "@id": "http://example.com/people#john",
  "name": "John Smith",
  "age": ****"41"****,
  "homepage":
  ****[
    "http://personal.example.org/",
    "http://work.example.com/jsmith/"
  ]****
}
-->
</pre>

<p>The example shown above would generate the following data.</p>

<table class="example">
<thead><tr>
  <th>Subject</th>
  <th>Property</th>
  <th>Value</th>
  <th>Value Type</th>
</tr></thead>
<tbody>
<tr>
  <td>http://example.com/people#john</td>
  <td>http://xmlns.com/foaf/0.1/name</td>
  <td>John Smith</td>
  <td>&nbsp;</td>
</tr>
<tr>
  <td>http://example.com/people#john</td>
  <td>http://xmlns.com/foaf/0.1/age</td>
  <td>41</td>
  <td>http://www.w3.org/2001/XMLSchema#integer</td>
</tr>
<tr>
  <td rowspan="2">http://example.com/people#john</td>
  <td rowspan="2">http://xmlns.com/foaf/0.1/homepage</td>
  <td>http://personal.example.org/</td>
  <td><a>IRI</a></td>
</tr>
<tr>
  <td>http://work.example.com/jsmith/</td>
  <td><a>IRI</a></td>
</tr>
</tbody>
</table>

<p>Terms may also be defined using <a>absolute IRIs</a>
  or <a>compact IRIs</a>. This allows coercion rules
  to be applied to keys which are not represented as a simple <a>term</a>.
  For example:</p>

<pre class="example" data-transform="updateExample"
     title="Term definitions using compact and absolute IRIs">
<!--
{
  "@context":
  {
    "foaf": "http://xmlns.com/foaf/0.1/",
    "****foaf:age****":
    {
      ****"@id": "http://xmlns.com/foaf/0.1/age"****,
      "@type": "xsd:integer"
    },
    "****http://xmlns.com/foaf/0.1/homepage****":
    {
      "@type": "@id"
    }
  },
  "foaf:name": "John Smith",
  "****foaf:age****": "41",
  "****http://xmlns.com/foaf/0.1/homepage****":
  [
    "http://personal.example.org/",
    "http://work.example.com/jsmith/"
  ]
}
-->
</pre>

<p>In this case the <code>@id</code> definition in the term definition is optional.
  If it does exist, the <a>compact IRI</a> or <a>IRI</a> representing
  the term will always be expanded to <a>IRI</a> defined by the <code>@id</code>
  key&mdash;regardless of whether a prefix is defined or not.</p>

<p>Type coercion is always performed using the unexpanded value of the key. In the
  example above, that means that type coercion is done looking for <code>foaf:age</code>
  in the <a>active context</a> and not for the corresponding, expanded
  <a>IRI</a> <code>http://xmlns.com/foaf/0.1/age</code>.</p>

<p class="note">Keys in the context are treated as <a>terms</a> for the purpose of
  expansion and value coercion. At times, this may result in multiple representations for the same expanded IRI.
  For example, one could specify that <code>dog</code> and <code>cat</code> both expanded to <code>http://example.com/vocab#animal</code>.
  Doing this could be useful for establishing different type coercion or language specification rules. It also allows a <a>compact IRI</a> (or even an
  absolute <a>IRI</a>) to be defined as something else entirely. For example, one could specify that
  the <a>term</a> <code>http://example.org/zoo</code> should expand to
  <code>http://example.org/river</code>, but this usage is discouraged because it would lead to a
  great deal of confusion among developers attempting to understand the JSON-LD document.</p>


</section>

<section class="informative">
  <h2>Embedding</h2>

  <p><dfn>Embedding</dfn> is a JSON-LD feature that allows an author to
    use <a>node objects</a> as
    <a>property</a> values. This is a commonly used mechanism for
    creating a parent-child relationship between two <a>nodes</a>.</p>

  <p>The example shows two nodes related by a property from the first node:</p>

  <pre class="example" data-transform="updateExample"
       title="Embedding a node object as property value of another node object">
  <!--
  {
  ...
    "name": "Manu Sporny",
    "****knows****":
    {
      "****@type****": "****Person****",
      "****name****": "****Gregg Kellogg****",
    }
  ...
  }
  -->
  </pre>

  <p>
    A <a>node object</a>, like the one used above, may be used in
    any value position in the body of a JSON-LD document.</p>
</section>

<section class="informative">
  <h2>Advanced Context Usage</h2>

  <p>Section <a href="#the-context"></a> introduced the basics of what makes
  JSON-LD work. This section expands on the basic principles of the
  <a>context</a> and demonstrates how more advanced use cases can
  be achieved using JSON-LD. </p>

  <p>In general, contexts may be used at any time a
    <a>JSON object</a> is defined. The only time that one cannot
    express a context is inside a context definition itself. For example, a
    <a>JSON-LD document</a> may use more than one context at different
    points in a document:</p>

  <pre class="example" data-transform="updateExample"
       title="Using multiple contexts">
  <!--
  [
    {
      ****"@context": "http://example.org/contexts/person.jsonld",****
      "name": "Manu Sporny",
      "homepage": "http://manu.sporny.org/",
      "depiction": "http://twitter.com/account/profile_image/manusporny"
    },
    {
      ****"@context": "http://example.org/contexts/place.jsonld",****
      "name": "The Empire State Building",
      "description": "The Empire State Building is a 102-story landmark in New York City.",
      "geo": {
        "latitude": "40.75",
        "longitude": "73.98"
      }
    }
  ]
  -->
  </pre>

  <p>Duplicate context <a>terms</a> are overridden using a
    most-recently-defined-wins mechanism.</p>

  <pre class="example" data-transform="updateExample"
       title="Scoped contexts within node objects">
  <!--
  {
    ****"@context":
    {
      "name": "http://example.com/person#name",
      "details": "http://example.com/person#details"
    }****,
    "****name****": "Markus Lanthaler",
    ...
    "details":
    {
      ****"@context":
      {
        "name": "http://example.com/organization#name"
      }****,
      "****name****": "Graz University of Technology"
    }
  }
  -->
  </pre>

  <p>In the example above, the <code>name</code> <a>term</a> is overridden
    in the more deeply nested <code>details</code> structure. Note that this is
    rarely a good authoring practice and is typically used when working with
    legacy applications that depend on a specific structure of the
    <a>JSON object</a>. If a <a>term</a> is redefined within a
    context, all previous rules associated with the previous definition are
    removed. If a <a>term</a> is redefined to <code>null</code>,
    the <a>term</a> is effectively removed from the list of
    <a>terms</a> defined in the <a>active context</a>.</p>

  <p>Multiple contexts may be combined using an <a>array</a>, which is processed
    in order. The set of contexts defined within a specific <a>JSON object</a> are
    referred to as <a>local contexts</a>. The
    <a>active context</a> refers to the accumulation of
    <a>local contexts</a> that are in scope at a
    specific point within the document. Setting a <a>local context</a>
    to <code>null</code> effectively resets the <a>active context</a>
    to an empty context. The following example specifies an external context
    and then layers an embedded context on top of the external context:</p>

  <pre class="example" data-transform="updateExample"
       title="Combining external and local contexts">
  <!--
  {
    ****"@context": [
      "http://json-ld.org/contexts/person.jsonld",
      {
        "pic": "http://xmlns.com/foaf/0.1/depiction"
      }
    ],****
    "name": "Manu Sporny",
    "homepage": "http://manu.sporny.org/",
    ****"pic": "http://twitter.com/account/profile_image/manusporny"****
  }
  -->
  </pre>

  <p class="note">When possible, the <a>context</a> definition should be put
    at the top of a JSON-LD document. This makes the document easier to read and
    might make streaming parsers more efficient. Documents that do not have the
    <a>context</a> at the top are still conformant JSON-LD.</p>

  <p class="note">To avoid forward-compatibility issues, <a>terms</a>
    starting with an&nbsp;<code>@</code> character are to be avoided as they
    might be used as <a>keyword</a> in future versions
    of JSON-LD. Terms starting with an&nbsp;<code>@</code> character that are not
    <a data-lt="keyword">JSON-LD 1.0 keywords</a> are treated as any other term, i.e.,
    they are ignored unless mapped to an <a>IRI</a>. Furthermore, the use of
    empty <a>terms</a> (<code>""</code>) is not allowed as
    not all programming languages are able to handle empty JSON keys.</p>
</section>

<section class="normative">
  <h2>Interpreting JSON as JSON-LD</h2>

  <p>Ordinary JSON documents can be interpreted as JSON-LD by referencing a JSON-LD
    <a>context</a> document in an HTTP Link Header. Doing so allows JSON to
    be unambiguously machine-readable without requiring developers to drastically
    change their documents and provides an upgrade path for existing infrastructure
    without breaking existing clients that rely on the <code>application/json</code>
    media type or a media type with a <code>+json</code> suffix as defined in
    [[RFC6839]].</p>

  <p>In order to use an external context with an ordinary JSON document, an author
    MUST specify an <a>IRI</a> to a valid <a>JSON-LD document</a> in
    an HTTP Link Header [[!RFC5988]] using the <code>http://www.w3.org/ns/json-ld#context</code>
    link relation. The referenced document MUST have a top-level <a>JSON object</a>.
    The <code>@context</code> subtree within that object is added to the top-level
    <a>JSON object</a> of the referencing document. If an <a>array</a>
    is at the top-level of the referencing document and its items are
    <a>JSON objects</a>, the <code>@context</code>
    subtree is added to all <a>array</a> items. All extra information located outside
    of the <code>@context</code> subtree in the referenced document MUST be
    discarded. Effectively this means that the <a>active context</a> is
    initialized with the referenced external <a>context</a>. A response MUST NOT
    contain more than one HTTP Link Header [[!RFC5988]] using the
    <code>http://www.w3.org/ns/json-ld#context</code> link relation.</p>

  <p>The following example demonstrates the use of an external context with an
    ordinary JSON document:</p>

  <pre class="example" data-transform="updateExample"
       title="Referencing a JSON-LD context from a JSON document via an HTTP Link Header">
  <!--
  GET /ordinary-json-document.json HTTP/1.1
  Host: example.com
  Accept: application/ld+json,application/json,*/*;q=0.1

  ====================================

  HTTP/1.1 200 OK
  ...
  Content-Type: ****application/json****
  ****Link: <http://json-ld.org/contexts/person.jsonld>; rel="http://www.w3.org/ns/json-ld#context"; type="application/ld+json"****

  {
    "name": "Markus Lanthaler",
    "homepage": "http://www.markus-lanthaler.com/",
    "image": "http://twitter.com/account/profile_image/markuslanthaler"
  }
  -->
  </pre>

  <p>Please note that <a>JSON-LD documents</a>
    served with the <code>application/ld+json</code>
    media type MUST have all context information, including references to external
    contexts, within the body of the document. Contexts linked via a
    <code>http://www.w3.org/ns/json-ld#context</code> HTTP Link Header MUST be
    ignored for such documents.</p>
</section>

<section class="informative">
  <h2>String Internationalization</h2>

  <p>At times, it is important to annotate a <a>string</a>
    with its language. In JSON-LD this is possible in a variety of ways.
    First, it is possible to define a <a>default language</a> for a JSON-LD document
    by setting the <code>@language</code> key in the <a>context</a>:</p>

  <pre class="example" data-transform="updateExample"
       title="Setting the default language of a JSON-LD document">
  <!--
  {
    ****"@context":
    {
      ...
      "@language": "ja"
    }****,
    "name": ****"花澄"****,
    "occupation": ****"科学者"****
  }
  -->
  </pre>

  <p>The example above would associate the <code>ja</code> language
    code with the two <a>strings</a> <em>花澄</em> and <em>科学者</em>.
    Languages codes are defined in [[!BCP47]]. The <a>default language</a> applies to all
    <a>string</a> values that are not <a href="#type-coercion">type coerced</a>.</p>

  <p>To clear the <a>default language</a> for a subtree, <code>@language</code> can
    be set to <code>null</code> in a <a>local context</a> as follows:</p>

  <pre class="example" data-transform="updateExample"
       title="Clearing default language">
  <!--
  {
    "@context": {
      ...
      "@language": "ja"
    },
    "name": "花澄",
    "details": {
  ****    "@context": {
        "@language": null
      }****,
      "occupation": "Ninja"
    }
  }
  -->
  </pre>

  <p>Second, it is possible to associate a language with a specific <a>term</a>
    using an <a>expanded term definition</a>:</p>

  <pre class="example" data-transform="updateExample"
       title="Expanded term definition with language">
  <!--
  {
    "@context": {
      ...
      "ex": "http://example.com/vocab/",
      "@language": "ja",
      "name": { "@id": "ex:name", ****"@language": null**** },
      "occupation": { "@id": "ex:occupation" },
      "occupation_en": { "@id": "ex:occupation", ****"@language": "en"**** },
      "occupation_cs": { "@id": "ex:occupation", ****"@language": "cs"**** }
    },
    ****"name": "Yagyū Muneyoshi",
    "occupation": "忍者",
    "occupation_en": "Ninja",
    "occupation_cs": "Nindža",****
    ...
  }
  -->
  </pre>

  <p>The example above would associate <em>忍者</em> with the specified default
    language code <code>ja</code>, <em>Ninja</em> with the language code
    <code>en</code>, and <em>Nindža</em> with the language code <code>cs</code>.
    The value of <code>name</code>, <em>Yagyū Muneyoshi</em> wouldn't be
    associated with any language code since <code>@language</code> was reset to
    <a>null</a> in the <a>expanded term definition</a>.</p>

  <p class="note">Language associations are only applied to plain
    <a>strings</a>. <a>Typed values</a>
    or values that are subject to <a href="#type-coercion">type coercion</a>
    are not language tagged.</p>

  <p>Just as in the example above, systems often need to express the value of a
    property in multiple languages. Typically, such systems also try to ensure that
    developers have a programmatically easy way to navigate the data structures for
    the language-specific data. In this case, <a>language maps</a>
    may be utilized.</p>

  <pre class="example" data-transform="updateExample"
       title="Language map expressing a property in three languages">
  <!--
  {
    "@context":
    {
      ...
      "occupation": { "@id": "ex:occupation", ****"@container": "@language"**** }
    },
    "name": "Yagyū Muneyoshi",
    "occupation":
    ****{
      "ja": "忍者",
      "en": "Ninja",
      "cs": "Nindža"
    }****
    ...
  }
  -->
  </pre>

  <p>The example above expresses exactly the same information as the previous
    example but consolidates all values in a single property. To access the
    value in a specific language in a programming language supporting dot-notation
    accessors for object properties, a developer may use the
    <code>property.language</code> pattern. For example, to access the occupation
    in English, a developer would use the following code snippet:
    <code>obj.occupation.en</code>.</p>

  <p>Third, it is possible to override the <a>default language</a> by using a
    <a>value object</a>:</p>

  <pre class="example" data-transform="updateExample"
       title="Overriding default language using an expanded value">
  <!--
  {
    "@context": {
      ...
      "@language": "ja"
    },
    "name": "花澄",
    "occupation": ****{
      "@value": "Scientist",
      "@language": "en"
    }****
  }
  -->
  </pre>

  <p>This makes it possible to specify a plain string by omitting the
    <code>@language</code> tag or setting it to <code>null</code> when expressing
    it using a <a>value object</a>:</p>

  <pre class="example" data-transform="updateExample"
       title="Removing language information using an expanded value">
  <!--
  {
    "@context": {
      ...
      "@language": "ja"
    },
    "name": ****{
      "@value": "Frank"
    }****,
    "occupation": {
      "@value": "Ninja",
      "@language": "en"
    },
    "speciality": "手裏剣"
  }
  -->
  </pre>

</section>

<section class="informative">
  <h2>IRI Expansion within a Context</h2>
  <p>In general, normal IRI expansion rules apply
    anywhere an IRI is expected (see <a class="sectionRef" href="#iris"></a>). Within
    a <a>context</a> definition, this can mean that terms defined
    within the context may also be used within that context as long as
    there are no circular dependencies. For example, it is common to use
    the <code>xsd</code> namespace when defining <a>typed values</a>:</p>

<pre class="example" data-transform="updateExample"
     title="IRI expansion within a context">
<!--
{
  "@context":
  {
    ****"xsd": "http://www.w3.org/2001/XMLSchema#"****,
    "name": "http://xmlns.com/foaf/0.1/name",
    "age":
    {
      "@id": "http://xmlns.com/foaf/0.1/age",
      "@type": ****"xsd:integer"****
    },
    "homepage":
    {
      "@id": "http://xmlns.com/foaf/0.1/homepage",
      "@type": "@id"
    }
  },
  ...
}
-->
</pre>

<p>In this example, the <code>xsd</code> <a>term</a> is defined
  and used as a <a>prefix</a> for the <code>@type</code> coercion
  of the <code>age</code> property.</p>

<p><a>Terms</a> may also be used when defining the IRI of another
<a>term</a>:</p>

<pre class="example" data-transform="updateExample"
     title="Using a term to define the IRI of another term within a context">
<!--
{
  "@context":
  {
    ****"foaf": "http://xmlns.com/foaf/0.1/"****,
    "xsd": "http://www.w3.org/2001/XMLSchema#",
    "name": ****"foaf:name"****,
    "age":
    {
      "@id": ****"foaf:age"****,
      "@type": "xsd:integer"
    },
    "homepage":
    {
      "@id": ****"foaf:homepage"****,
      "@type": "@id"
    }
  },
  ...
}
-->
</pre>

<p><a>Compact IRIs</a>
  and <a>IRIs</a> may be used on the left-hand side of a
  <a>term</a> definition.</p>

<pre class="example" data-transform="updateExample"
     title="Using a compact IRI as a term">
<!--
{
  "@context":
  {
    ****"foaf": "http://xmlns.com/foaf/0.1/"****,
    "xsd": "http://www.w3.org/2001/XMLSchema#",
    "name": "foaf:name",
    "****foaf:age****":
    {
      "@type": "xsd:integer"
    },
    "****foaf:homepage****":
    ****{
      "@type": "@id"
    }****
  },
  ...
}
-->
</pre>

<p>
In this example, the <a>compact IRI</a> form is used in two different
ways.
In the first approach, <code>foaf:age</code> declares both the
<a>IRI</a> for the <a>term</a> (using short-form) as well as the
<code>@type</code> associated with the <a>term</a>. In the second
approach, only the <code>@type</code> associated with the <a>term</a> is
specified. The full <a>IRI</a> for
<code>foaf:homepage</code> is determined by looking up the <code>foaf</code>
<a>prefix</a> in the
<a>context</a>.
</p>

<p>
<a>Absolute IRIs</a> may also be used in the key position in a <a>context</a>:
</p>

<pre class="example" data-transform="updateExample"
     title="Associating context definitions with absolute IRIs">
<!--
{
  "@context":
  {
    "foaf": "http://xmlns.com/foaf/0.1/",
    "xsd": "http://www.w3.org/2001/XMLSchema#",
    "name": "foaf:name",
    "foaf:age":
    {
      "@id": "foaf:age",
      "@type": "xsd:integer"
    },
    "****http://xmlns.com/foaf/0.1/homepage****":
    {
      "@type": "@id"
    }
  },
  ...
}
-->
</pre>

<p>In order for the <a>absolute IRI</a> to match above, the <a>absolute IRI</a>
  needs to be used in the <a>JSON-LD document</a>. Also note that <code>foaf:homepage</code>
  will not use the <code>{ "@type": "@id" }</code> declaration because
  <code>foaf:homepage</code> is not the same as <code>http://xmlns.com/foaf/0.1/homepage</code>.
  That is, <a>terms</a> are looked up in a <a>context</a> using
  direct string comparison before the <a>prefix</a> lookup mechanism is applied.</p>

<p class="note">While it is possible to define a <a>compact IRI</a>, or
  an <a>absolute IRI</a> to expand to some other unrelated <a>IRI</a>
  (for example, <code>foaf:name</code> expanding to
  <code>http://example.org/unrelated#species</code>), such usage is strongly
  discouraged.</p>

<p>The only exception for using terms in the <a>context</a> is that
  circular definitions are not allowed. That is,
  a definition of <em>term1</em> cannot depend on the
  definition of <em>term2</em> if <em>term2</em> also depends on
  <em>term1</em>. For example, the following <a>context</a> definition
  is illegal:</p>
<pre class="example" data-transform="updateExample"
     title="Illegal circular definition of terms within a context">
<!--
{
  "@context":
  {
    ****"term1": "term2:foo",
    "term2": "term1:bar"****
  },
  ...
}
-->
</pre>
</section>

<section class="informative">
<h2>Sets and Lists</h2>

<p>A JSON-LD author can express multiple values in a compact way by using
  <a>arrays</a>. Since graphs do not describe ordering for links
  between nodes, arrays in JSON-LD do not provide an ordering of the
  contained elements by default. This is exactly the opposite from regular JSON
  arrays, which are ordered by default. For example, consider the following
  simple document:</p>

<pre class="example" data-transform="updateExample"
     title="Multiple values with no inherent order">
<!--
{
...
  "@id": "http://example.org/people#joebob",
  "nick": ****[ "joe", "bob", "JB" ]****,
...
}
-->
</pre>

<p>The example shown above would result in the following data being generated,
  each relating the node to an individual value, with no inherent order:</p>

<table class="example">
<thead><tr>
  <th>Subject</th>
  <th>Property</th>
  <th>Value</th>
</tr></thead>
<tbody>
<tr>
  <td>http://example.org/people#joebob</td>
  <td>http://xmlns.com/foaf/0.1/nick</td>
  <td>joe</td>
</tr>
<tr>
  <td>http://example.org/people#joebob</td>
  <td>http://xmlns.com/foaf/0.1/nick</td>
  <td>bob</td>
</tr>
<tr>
  <td>http://example.org/people#joebob</td>
  <td>http://xmlns.com/foaf/0.1/nick</td>
  <td>JB</td>
</tr>
</tbody>
</table>

<p>Multiple values may also be expressed using the expanded form:</p>

<pre class="example" data-transform="updateExample"
     title="Using an expanded form to set multiple values">
<!--
{
  "@id": "http://example.org/articles/8",
  "dc:title": ****
  [
    {
      "@value": "Das Kapital",
      "@language": "de"
    },
    {
      "@value": "Capital",
      "@language": "en"
    }
  ]****
}-->
</pre>

<p>The example shown above would generate the following data, again with
  no inherent order:</p>

<table class="example">
<thead><tr>
  <th>Subject</th>
  <th>Property</th>
  <th>Value</th>
  <th>Language</th>
</tr></thead>
<tbody>
<tr>
  <td>http://example.org/articles/8</td>
  <td>http://purl.org/dc/terms/title</td>
  <td>Das Kapital</td>
  <td>de</td>
</tr>
<tr>
  <td>http://example.org/articles/8</td>
  <td>http://purl.org/dc/terms/title</td>
  <td>Capital</td>
  <td>en</td>
</tr>
</tbody>
</table>

<p>As the notion of ordered collections is rather important in data
  modeling, it is useful to have specific language support. In JSON-LD,
  a list may be represented using the <code>@list</code> <a>keyword</a> as follows:</p>
<pre class="example" data-transform="updateExample"
     title="An ordered collection of values in JSON-LD">
<!--
{
...
  "@id": "http://example.org/people#joebob",
  "foaf:nick":
  ****{
    "@list": [ "joe", "bob", "jaybee" ]
  }****,
...
}
-->
</pre>

<p>This describes the use of this <a>array</a> as being ordered,
  and order is maintained when processing a document. If every use of a given multi-valued
  property is a list, this may be abbreviated by setting <code>@container</code>
  to <code>@list</code> in the <a>context</a>:</p>
<pre class="example" data-transform="updateExample"
     title="Specifying that a collection is ordered in the context">
<!--
{
  ****"@context":
  {
    ...
    "nick":
    {
      "@id": "http://xmlns.com/foaf/0.1/nick",
      "@container": "@list"
    }
  }****,
...
  "@id": "http://example.org/people#joebob",
  "nick": ****[ "joe", "bob", "jaybee" ]****,
...
}
-->
</pre>

<p class="note">List of lists in the form of <a>list objects</a>
  are not allowed in this version of JSON-LD. This decision was made due to the
  extreme amount of added complexity when processing lists of lists.</p>

<p>While <code>@list</code> is used to describe <em>ordered lists</em>,
  the <code>@set</code> keyword is used to describe <em>unordered sets</em>.
  The use of <code>@set</code> in the body of a JSON-LD document
  is optimized away when processing the document, as it is just syntactic
  sugar. However, <code>@set</code> is helpful when used within the context
  of a document.
  Values of terms associated with an <code>@set</code> or <code>@list</code> container
  are always represented in the form of an <a>array</a>,
  even if there is just a single value that would otherwise be optimized to
  a non-array form in compact form (see
  <a class="sectionRef" href="#compacted-document-form"></a>). This makes post-processing of
  JSON-LD documents easier as the data is always in array form, even if the
  array only contains a single value.</p>

</section>

<section class="informative">
  <h2>Reverse Properties</h2>

  <p>JSON-LD serializes directed <a>graphs</a>. That means that
    every <a>property</a> points from a <a>node</a> to another <a>node</a>
    or <a data-lt="JSON-LD value">value</a>. However, in some cases, it is desirable
    to serialize in the reverse direction. Consider for example the case where a person
    and its children should be described in a document. If the used vocabulary does not
    provide a <em>children</em> <a>property</a> but just a <em>parent</em>
    <a>property</a>, every <a>node</a> representing a child would have to
    be expressed with a <a>property</a> pointing to the parent as in the following
    example.</p>

  <pre class="example" data-transform="updateExample"
       title="A document with children linking to their parent">
  <!--
  [
    {
      ****"@id": "#homer"****,
      "http://example.com/vocab#name": "Homer"
    },
    {
      "@id": "#bart",
      "http://example.com/vocab#name": "Bart",
      ****"http://example.com/vocab#parent": { "@id": "#homer" }****
    },
    {
      "@id": "#lisa",
      "http://example.com/vocab#name": "Lisa",
      ****"http://example.com/vocab#parent": { "@id": "#homer" }****
    }
  ]
  -->
  </pre>

  <p>Expressing such data is much simpler by using JSON-LD's <code>@reverse</code>
    <a>keyword</a>:</p>

  <pre class="example" data-transform="updateExample"
       title="A person and its children using a reverse property">
  <!--
  {
    "@id": "#homer",
    "http://example.com/vocab#name": "Homer",
    ****"@reverse"****: {
      ****"http://example.com/vocab#parent"****: [
        {
          "@id": "#bart",
          "http://example.com/vocab#name": "Bart"
        },
        {
          "@id": "#lisa",
          "http://example.com/vocab#name": "Lisa"
        }
      ]
    }
  }
  -->
  </pre>

  <p class="changed">The <code>@reverse</code> <a>keyword</a> can also be used in
    <a>expanded term definitions</a>
    to create reverse properties as shown in the following example:</p>


  <pre class="example" data-transform="updateExample"
       title="Using @reverse to define reverse properties">
  <!--
  {
    "@context": {
      "name": "http://example.com/vocab#name",
      ****"children": { "@reverse": "http://example.com/vocab#parent" }****
    },
    "@id": "#homer",
    "name": "Homer",
    ****"children"****: [
      {
        "@id": "#bart",
        "name": "Bart"
      },
      {
        "@id": "#lisa",
        "name": "Lisa"
      }
    ]
  }
  -->
  </pre>
</section>

<section class="informative changed">
  <h2>Scoped Contexts</h2>

  <p>An <a>expanded term definition</a> can include a <code>@context</code>
    property, which defines a <a>context</a> for <a data-lt="JSON-LD
    value">values</a> of properties defined using that <a>term</a>. This allows
    values to use <a>term definitions</a>, <a>base IRI</a>,
    <a>vocabulary mapping</a> or <a>default language</a> which is different from the
    <a>node object</a> they are contained in, in exactly the same was as if the
    <a>context</a> were specified within the value itself.</p>
  
  <pre class="example" data-transform="updateExample"
       title="Defining an @context within a term definition">
  <!--
  {
    "@context":
    {
      "name": "http://schema.org/name",
      "interest": {
        "@id":"http://xmlns.com/foaf/0.1/interest",
        ****"@context": {"@vocab": "http://xmlns.com/foaf/0.1/"}****
      }
    },
    "name": "Manu Sporny",
    "interest": ****{
      "@id": "https://www.w3.org/TR/json-ld/",
      "name": "JSON-LD",
      "topic": "Linking Data"
    }****
  }
  -->
  </pre>

  <p>In this case, the social profile is defined using the schema.org vocabulary, but interest is imported from FOAF, and is used to define a node describing one of Manu's interests where those properties now come from the FOAF vocabulary.</p>

  <p>Expanding this document, uses a combination of terms defined in the outer context, and those defined specifically for that term.</p>

  <pre class="example" data-transform="updateExample"
       title="Expanded document using a scoped context">
  <!--
  [{
    "http://schema.org/name": [{"@value": "Manu Sporny"}],
    "http://xmlns.com/foaf/0.1/interest": [{
      "@id": "https://www.w3.org/TR/json-ld/",
      "http://schema.org/name": [{"@value": "JSON-LD"}],
      ****"http://xmlns.com/foaf/0.1/topic": [{"@value": "Linking Data"}]****
    }]
  }]
  -->
  </pre>

  <p>The <code>@reverse</code> <a>keyword</a> can also be used in
    <a>expanded term definitions</a>
    to create reverse properties as shown in the following example:</p>


  <pre class="example" data-transform="updateExample"
       title="Using @reverse to define reverse properties">
  <!--
  {
    "@context": {
      "name": "http://example.com/vocab#name",
      ****"children": { "@reverse": "http://example.com/vocab#parent" }****
    },
    "@id": "#homer",
    "name": "Homer",
    ****"children"****: [
      {
        "@id": "#bart",
        "name": "Bart"
      },
      {
        "@id": "#lisa",
        "name": "Lisa"
      }
    ]
  }
  -->
  </pre>
</section>


<section class="informative">
  <h2>Named Graphs</h2>

  <p>At times, it is necessary to make statements about a <a>graph</a>
    itself, rather than just a single <a>node</a>. This can be done by
    grouping a set of <a>nodes</a> using the <code>@graph</code>
    <a>keyword</a>. A developer may also name data expressed using the
    <code>@graph</code> <a>keyword</a> by pairing it with an
    <code>@id</code> <a>keyword</a> as shown in the following example:</p>

  <pre class="example" data-transform="updateExample"
       title="Identifying and making statements about a graph">
  <!--
  {
    "@context": {
      "generatedAt": {
        "@id": "http://www.w3.org/ns/prov#generatedAtTime",
        "@type": "http://www.w3.org/2001/XMLSchema#date"
      },
      "Person": "http://xmlns.com/foaf/0.1/Person",
      "name": "http://xmlns.com/foaf/0.1/name",
      "knows": "http://xmlns.com/foaf/0.1/knows"
    },
    ****"@id": "http://example.org/graphs/73",
    "generatedAt": "2012-04-09",
    "@graph":****
    [
      {
        "@id": "http://manu.sporny.org/about#manu",
        "@type": "Person",
        "name": "Manu Sporny",
        "knows": "http://greggkellogg.net/foaf#me"
      },
      {
        "@id": "http://greggkellogg.net/foaf#me",
        "@type": "Person",
        "name": "Gregg Kellogg",
        "knows": "http://manu.sporny.org/about#manu"
      }
    ]
  }
  -->
  </pre>

  <p>The example above expresses a <a>named graph</a> that is identified
    by the <a>IRI</a> <code>http://example.org/graphs/73</code>. That
    graph is composed of the statements about Manu and Gregg. Metadata about
    the graph itself is expressed via the <code>generatedAt</code> property,
    which specifies when the graph was generated. An alternative view of the
    information above is represented in table form below:</p>

  <table class="example">
  <thead><tr>
    <th>Graph</th>
    <th>Subject</th>
    <th>Property</th>
    <th>Value</th>
    <th>Value Type</th>
  </tr></thead>
  <tbody>
  <tr>
    <td>&nbsp;</td>
    <td>http://example.org/graphs/73</td>
    <td>http://www.w3.org/ns/prov#generatedAtTime</td>
    <td>2012-04-09</td>
    <td>http://www.w3.org/2001/XMLSchema#date</td>
  </tr>
  <tr>
    <td>http://example.org/graphs/73</td>
    <td>http://manu.sporny.org/about#manu</td>
    <td>http://www.w3.org/2001/XMLSchema#type</td>
    <td>http://xmlns.com/foaf/0.1/Person</td>
    <td></td>
  </tr>
  <tr>
    <td>http://example.org/graphs/73</td>
    <td>http://manu.sporny.org/about#manu</td>
    <td>http://xmlns.com/foaf/0.1/name</td>
    <td>Manu Sporny</td>
    <td></td>
  </tr>
  <tr>
    <td>http://example.org/graphs/73</td>
    <td>http://manu.sporny.org/about#manu</td>
    <td>http://xmlns.com/foaf/0.1/knows</td>
    <td>http://greggkellogg.net/foaf#me</td>
    <td></td>
  </tr>
  <tr>
    <td>http://example.org/graphs/73</td>
    <td>http://greggkellogg.net/foaf#me</td>
    <td>http://www.w3.org/2001/XMLSchema#type</td>
    <td>http://xmlns.com/foaf/0.1/Person</td>
    <td></td>
  </tr>
  <tr>
    <td>http://example.org/graphs/73</td>
    <td>http://greggkellogg.net/foaf#me</td>
    <td>http://xmlns.com/foaf/0.1/name</td>
    <td>Gregg Kellogg</td>
    <td></td>
  </tr>
  <tr>
    <td>http://example.org/graphs/73</td>
    <td>http://greggkellogg.net/foaf#me</td>
    <td>http://xmlns.com/foaf/0.1/knows</td>
    <td>http://manu.sporny.org/about#manu</td>
    <td></td>
  </tr>
  </tbody>
  </table>

  <p>When a JSON-LD document's top-level structure is an
    <a data-lt="JSON object">object</a> that contains no other
    <a>properties</a> than <code>@graph</code> and
    optionally <code>@context</code> (properties that are not mapped to an
    <a>IRI</a> or a <a>keyword</a> are ignored),
    <code>@graph</code> is considered to express the otherwise implicit
    <a>default graph</a>. This mechanism can be useful when a number
    of <a>nodes</a> exist at the document's top level that
    share the same <a>context</a>, which is, e.g., the case when a
    document is <a href="#flattened-document-form">flattened</a>. The
    <code>@graph</code> keyword collects such nodes in an <a>array</a>
    and allows the use of a shared context.</p>

  <pre class="example" data-transform="updateExample"
    title="Using @graph to explicitly express the default graph">
  <!--
  {
    "@context": ...,
    "****@graph****":
    [
      {
        "@id": "http://manu.sporny.org/about#manu",
        "@type": "foaf:Person",
        "name": "Manu Sporny",
        "knows": "http://greggkellogg.net/foaf#me"
      },
      {
        "@id": "http://greggkellogg.net/foaf#me",
        "@type": "foaf:Person",
        "name": "Gregg Kellogg",
        "knows": "http://manu.sporny.org/about#manu"
      }
    ]
  }
  -->
  </pre>

  <p>In this case, embedding doesn't work as each <a>node object</a>
    references the other. This is equivalent to using multiple
    <a>node objects</a> in array and defining
    the <code>@context</code> within each <a>node object</a>:</p>

  <pre class="example" data-transform="updateExample"
    title="Context needs to be duplicated if @graph is not used">
  <!--
  [
    {
      ****"@context": ...,****
      "@id": "http://manu.sporny.org/about#manu",
      "@type": "foaf:Person",
      "name": "Manu Sporny",
      "knows": "http://greggkellogg.net/foaf#me"
    },
    {
      ****"@context": ...,****
      "@id": "http://greggkellogg.net/foaf#me",
      "@type": "foaf:Person",
      "name": "Gregg Kellogg",
      "knows": "http://manu.sporny.org/about#manu"
    }
  ]
  -->
  </pre>

</section>

<section class="informative">
  <h2>Identifying Blank Nodes</h2>

  <p>At times, it becomes necessary to be able to express information without
    being able to uniquely identify the <a>node</a> with an <a>IRI</a>.
    This type of node is called a <a>blank node</a>. JSON-LD does not require
    all nodes to be identified using <code>@id</code>. However, some graph topologies
    may require identifiers to be serializable. Graphs containing loops, e.g., cannot
    be serialized using embedding alone, <code>@id</code> must be used to connect the nodes.
    In these situations, one can use <a>blank node identifiers</a>,
    which look like <a>IRIs</a> using an underscore (<code>_</code>)
    as scheme. This allows one to reference the node locally within the document, but
    makes it impossible to reference the node from an external document. The
    <a>blank node identifier</a> is scoped  to the document in which it is used.</p>

  <pre class="example" data-transform="updateExample"
       title="Specifying a local blank node identifier">
  <!--
  {
     ...
     "@id": "****_:n1****",
     "name": "Secret Agent 1",
     "knows":
       {
         "name": "Secret Agent 2",
         "knows": { "@id": "****_:n1****" }
       }
  }
  -->
  </pre>

  <p>The example above contains information about two secret agents that cannot be identified
    with an <a>IRI</a>. While expressing that <em>agent&nbsp;1</em> knows <em>agent&nbsp;2</em>
    is possible without using <a>blank node identifiers</a>,
    it is necessary to assign <em>agent&nbsp;1</em> an identifier so that it can be referenced
    from <em>agent&nbsp;2</em>.</p>
  <p>It is worth nothing that blank node identifiers may be relabeled during processing.
    If a developer finds that they refer to the <a>blank node</a> more than once,
    they should consider naming the node using a dereferenceable <a>IRI</a> so that
    it can also be referenced from other documents.</p>
</section>

<section class="informative">
  <h2>Aliasing Keywords</h2>

  <p>Each of the JSON-LD <a>keyword</a>,
    except for <code>@context</code>, may be aliased to application-specific
    keywords. This feature allows legacy JSON content to be utilized
    by JSON-LD by re-using JSON keys that already exist in legacy documents.
    This feature also allows developers to design domain-specific implementations
    using only the JSON-LD <a>context</a>.</p>

  <pre class="example" data-transform="updateExample"
       title="Aliasing keywords">
  <!--
  {
    "@context":
    {
       ****"url": "@id"****,
       ****"a": "@type"****,
       "name": "http://xmlns.com/foaf/0.1/name"
    },
    "****url****": "http://example.com/about#gregg",
    "****a****": "http://xmlns.com/foaf/0.1/Person",
    "name": "Gregg Kellogg"
  }
  -->
  </pre>

  <p>In the example above, the <code>@id</code> and <code>@type</code>
    <a>keyword</a> have been given the aliases
    <strong>url</strong> and <strong>a</strong>, respectively.</p>

  <p>Since keywords cannot be redefined, they can also not be aliased to
    other keywords.</p>
</section>

<section class="informative">
  <h2>Data Indexing</h2>

  <p>Databases are typically used to make access to
    data more efficient. Developers often extend this sort of functionality into
    their application data to deliver similar performance gains. Often this
    data does not have any meaning from a Linked Data standpoint, but is
    still useful for an application.</p>

  <p>JSON-LD introduces the notion of <a>index maps</a>
    that can be used to structure data into a form that is
    more efficient to access. The data indexing feature allows an author to
    structure data using a simple key-value map where the keys do not map
    to <a>IRIs</a>. This enables direct access to data
    instead of having to scan an array in search of a specific item.
    In JSON-LD such data can be specified by associating the
    <code>@index</code> <a>keyword</a> with a
    <code>@container</code> declaration in the context:</p>

  <pre class="example" data-transform="updateExample"
       title="Indexing data in JSON-LD">
  <!--
  {
    "@context":
    {
       "schema": "http://schema.org/",
       "name": "schema:name",
       "body": "schema:articleBody",
       "words": "schema:wordCount",
       "post": {
         "@id": "schema:blogPost",
         ****"@container": "@index"****
       }
    },
    "@id": "http://example.com/",
    "@type": "schema:Blog",
    "name": "World Financial News",
    ****"post": {
       "en": {
         "@id": "http://example.com/posts/1/en",
         "body": "World commodities were up today with heavy trading of crude oil...",
         "words": 1539
       },
       "de": {
         "@id": "http://example.com/posts/1/de",
         "body": "Die Werte an Warenbörsen stiegen im Sog eines starken Handels von Rohöl...",
         "words": 1204
       }****
    }
  }
  -->
  </pre>

  <p>In the example above, the <strong>post</strong> <a>term</a> has
    been marked as an <a>index map</a>. The <strong>en</strong> and
    <strong>de</strong> keys will be ignored  semantically, but preserved
    syntactically, by the JSON-LD Processor.  This allows a developer to
    access the German version of the <strong>post</strong> using the
    following code snippet: <code>obj.post.de</code>.</p>

  <p>The interpretation of the data above is expressed in
    the table below. Note how the index keys do not appear in the Linked Data
    below, but would continue to exist if the document were compacted or
    expanded (see <a class="sectionRef" href="#compacted-document-form"></a> and
    <a class="sectionRef" href="#expanded-document-form"></a>) using a JSON-LD processor:</p>

  <table class="example">
    <thead><tr>
      <th>Subject</th>
      <th>Property</th>
      <th>Value</th>
    </tr></thead>
    <tbody>
      <tr>
        <td>http://example.com/</td>
        <td>http://www.w3.org/1999/02/22-rdf-syntax-ns#type</td>
        <td>http://schema.org/Blog</td>
      </tr>
      <tr>
        <td>http://example.com/</td>
        <td>http://schema.org/name</td>
        <td>World Financial News</td>
      </tr>
      <tr>
        <td>http://example.com/</td>
        <td>http://schema.org/blogPost</td>
        <td>http://example.com/posts/1/en</td>
      </tr>
      <tr>
        <td>http://example.com/</td>
        <td>http://schema.org/blogPost</td>
        <td>http://example.com/posts/1/de</td>
      </tr>
      <tr>
        <td>http://example.com/posts/1/en</td>
        <td>http://schema.org/articleBody</td>
        <td>World commodities were up today with heavy trading of crude oil...</td>
      </tr>
      <tr>
        <td>http://example.com/posts/1/en</td>
        <td>http://schema.org/wordCount</td>
        <td>1539</td>
      </tr>
      <tr>
        <td>http://example.com/posts/1/de</td>
        <td>http://schema.org/articleBody</td>
        <td>Die Werte an Warenbörsen stiegen im Sog eines starken Handels von Rohöl...</td>
      </tr>
      <tr>
        <td>http://example.com/posts/1/de</td>
        <td>http://schema.org/wordCount</td>
        <td>1204</td>
      </tr>
    </tbody>
  </table>
</section>

<section class="informative changed">
<<<<<<< HEAD
  <h2>Nested Properties</h2>

  <p>Many JSON APIs separate properties from their entities using an
    intermediate object; in JSON-LD these are called <a>nested properties</a>.
    For example, a set of possible labels may be grouped
    under a common property:</p>
  <pre class="example" data-transform="updateExample"
       title="Nested properties">
  <!--
  {
    "@context": {
      "skos": "http://www.w3.org/2004/02/skos/core#",
      ****"labels": "@nest"****,
      "main_label": {"@id": "skos:prefLabel"},
      "other_label": {"@id": "skos:altLabel"},
      "homepage": {"@id": "http://schema.org/description", "@type": "@id"}
    },
    "@id": "http://example.org/myresource",
    "homepage": "http://example.org",
    "labels": {
       "main_label": "This is the main label for my resource",
       "other_label": "This is the other label"
=======
  <h2>Node Identifier Indexing</h2>

  <p>In addition to <a>index maps</a>, JSON-LD introduces the notion of <a>id maps</a>
    for structuring data. The id indexing feature allows an author to
    structure data using a simple key-value map where the keys map
    to <a>IRIs</a>. This enables direct access to associated <a>node objects</a>
    instead of having to scan an array in search of a specific item.
    In JSON-LD such data can be specified by associating the
    <code>@id</code> <a>keyword</a> with a
    <code>@container</code> declaration in the context:</p>

  <pre class="example" data-transform="updateExample"
       title="Indexing data in JSON-LD by node identifiers">
  <!--
  {
    "@context":
    {
       "schema": "http://schema.org/",
       "name": "schema:name",
       "body": "schema:articleBody",
       "words": "schema:wordCount",
       "post": {
         "@id": "schema:blogPost",
         ****"@container": "@id"****
       }
    },
    "@id": "http://example.com/",
    "@type": "schema:Blog",
    "name": "World Financial News",
    ****"post": {
       "http://example.com/posts/1/en": {
         "body": "World commodities were up today with heavy trading of crude oil...",
         "words": 1539
       },
       "http://example.com/posts/1/de": {
         "body": "Die Werte an Warenbörsen stiegen im Sog eines starken Handels von Rohöl...",
         "words": 1204
       }****
>>>>>>> 85bf7dd4
    }
  }
  -->
  </pre>

<<<<<<< HEAD
  <p>By defining <em>labels</em> using the <a>keyword</a> <code>@nest</code>,
    a <a>JSON-LD processor</a> will ignore the nesting created by using the
    <em>labels</em> property and process the contents as if it were declared
    directly within containing object. In this case, the <em>labels</em>
    property is semantically meaningless. Defining it as equivalent to
    <code>@nest</code> causes it to be ignored when expanding, making it
    equivalent to the following:</p>

  <pre class="example" data-transform="updateExample"
       title="Nested properties folded into containing object">
  <!--
  {
    "@context": {
      "skos": "http://www.w3.org/2004/02/skos/core#",
      "main_label": {"@id": "skos:prefLabel"},
      "other_label": {"@id": "skos:altLabel"},
      "homepage": {"@id": "http://schema.org/description", "@type": "@id"}
    },
    "@id": "http://example.org/myresource",
    "homepage": "http://example.org",
    ****"main_label": "This is the main label for my resource",
    "other_label": "This is the other label"****
=======
  <p>In the example above, the <code>post</code> <a>term</a> has
    been marked as an <a>id map</a>. The <code>http://example.com/posts/1/en</code> and
    <code>http://example.com/posts/1/de</code> keys will be interpreted
    as the <code>@id</code> property of the <a>node object</a> value.</p>

  <p>The interpretation of the data above is exactly the same
    as that in <a class="sectionRef" href="#data-indexing"></a>
    using a JSON-LD processor.</p>
</section>

<section class="informative changed">
  <h2>Node Type Indexing</h2>

  <p>In addition to <a data-lt="id map">id</a> and <a>index maps</a>, JSON-LD introduces the notion of <a>type maps</a>
    for structuring data. The type indexing feature allows an author to
    structure data using a simple key-value map where the keys map
    to <a>IRIs</a>. This enables data to be structured based on the <code>@type</code>
    of specific <a>node objects</a>.
    In JSON-LD such data can be specified by associating the
    <code>@type</code> <a>keyword</a> with a
    <code>@container</code> declaration in the context:</p>

  <pre class="example" data-transform="updateExample"
       title="Indexing data in JSON-LD by node identifiers">
  <!--
  {
    "@context":
    {
       "schema": "http://schema.org/",
       "name": "schema:name",
       "affiliation": {
         "@id": "schema:affiliation",
         ****"@container": "@type"****
       }
    },
    "name": "Manu Sporny",
    "affiliation": {
      ****"schema:Corporpation"****: {
        "@id": "http://digitalbazaar.com/",
        "name": "Digital Bazaar"
      },
      ****"schema:ProfessionalService"****: {
        "@id": "https://spec-ops.io",
        "name": "Spec-Ops"
      }
      
    }
>>>>>>> 85bf7dd4
  }
  -->
  </pre>

<<<<<<< HEAD
  <p>Similarly, node definitions may contain a <code>@nest</code> property to
    reference a term aliased to <code>@nest</code> which causes such
    values to be nested under that aliased term.</p>
  <pre class="example" data-transform="updateExample"
       title="Defining property nesting">
  <!--
 {
   "@context": {
     "skos": "http://www.w3.org/2004/02/skos/core#",
     ****"labels": "@nest"****,
     "main_label": {"@id": "skos:prefLabel", ****"@nest": "labels"****},
     "other_label": {"@id": "skos:altLabel", ****"@nest": "labels"****},
     "homepage": {"@id": "http://schema.org/description", "@type": "@id"}
   },
   "@id": "http://example.org/myresource",
   "homepage": "http://example.org",
   "labels": {
      "main_label": "This is the main label for my resource",
      "other_label": "This is the other label"
   }
 }
  -->
  </pre>
=======
  <p>In the example above, the <code>affiliation</code> <a>term</a> has
    been marked as an <a>type map</a>. The <code>schema:Corporpation</code> and
    <code>schema:ProfessionalService</code> keys will be interpreted
    as the <code>@type</code> property of the <a>node object</a> value.</p>
>>>>>>> 85bf7dd4
</section>

<section class="informative">
  <h3>Expanded Document Form</h3>

  <p>The JSON-LD Processing Algorithms and API specification [[JSON-LD-API]]
    defines a method for <em>expanding</em> a JSON-LD document.
    Expansion is the process of taking a JSON-LD document and applying a
    <code>@context</code> such that all IRIs, types, and values
    are expanded so that the <code>@context</code> is no longer necessary.</p>

  <p>For example, assume the following JSON-LD input document:</p>

  <pre class="example" data-transform="updateExample"
       title="Sample JSON-LD document">
  <!--
  {
     "@context":
     {
        "name": "http://xmlns.com/foaf/0.1/name",
        "homepage": {
          "@id": "http://xmlns.com/foaf/0.1/homepage",
          "@type": "@id"
        }
     },
     "name": "Manu Sporny",
     "homepage": "http://manu.sporny.org/"
  }
  -->
  </pre>

  <p>Running the JSON-LD Expansion algorithm against the JSON-LD input document
    provided above would result in the following output:</p>

  <pre class="example" data-transform="updateExample"
       title="Expanded form for the previous example">
  <!--
  [
    {
      "http://xmlns.com/foaf/0.1/name": [
        { "@value": "Manu Sporny" }
      ],
      "http://xmlns.com/foaf/0.1/homepage": [
        { "@id": "http://manu.sporny.org/" }
      ]
    }
  ]
  -->
  </pre>

  <p><a href="#application-ld-json">JSON-LD's media type</a> defines a
    <code>profile</code> parameter which can be used to signal or request
    expanded document form. The profile URI identifying expanded document
    form is <code>http://www.w3.org/ns/json-ld#expanded</code>.</p>
</section>

<section class="informative">
  <h3>Compacted Document Form</h3>

  <p>The JSON-LD Processing Algorithms and API specification [[JSON-LD-API]] defines
    a method for <em>compacting</em> a JSON-LD document. Compaction is the process
    of applying a developer-supplied context to shorten <a>IRIs</a>
    to <a>terms</a> or <a>compact IRIs</a>
    and JSON-LD values expressed in expanded form to simple values such as
    <a>strings</a> or <a>numbers</a>.
    Often this makes it simpler to work with document as the data is expressed in
    application-specific terms. Compacted documents are also typically easier to read
    for humans.</p>

  <p>For example, assume the following JSON-LD input document:</p>

  <pre class="example" data-transform="updateExample"
       title="Sample expanded JSON-LD document">
  <!--
  [
    {
      "http://xmlns.com/foaf/0.1/name": [ "Manu Sporny" ],
      "http://xmlns.com/foaf/0.1/homepage": [
        {
         "@id": "http://manu.sporny.org/"
        }
      ]
    }
  ]
  -->
  </pre>

  <p>Additionally, assume the following developer-supplied JSON-LD context:</p>

  <pre class="example" data-transform="updateExample"
       title="Sample context">
  <!--
  {
    "@context": {
      "name": "http://xmlns.com/foaf/0.1/name",
      "homepage": {
        "@id": "http://xmlns.com/foaf/0.1/homepage",
        "@type": "@id"
      }
    }
  }
  -->
  </pre>

  <p>Running the JSON-LD Compaction algorithm given the context supplied above
    against the JSON-LD input document provided above would result in the following
    output:</p>

  <pre class="example" data-transform="updateExample"
       title="Compact form of the sample document once sample context has been applied">
  <!--
  {
    "@context": {
      "name": "http://xmlns.com/foaf/0.1/name",
      "homepage": {
        "@id": "http://xmlns.com/foaf/0.1/homepage",
        "@type": "@id"
      }
    },
    "name": "Manu Sporny",
    "homepage": "http://manu.sporny.org/"
  }
  -->
  </pre>

  <p><a href="#application-ld-json">JSON-LD's media type</a> defines a
    <code>profile</code> parameter which can be used to signal or request
    compacted document form. The profile URI identifying compacted document
    form is <code>http://www.w3.org/ns/json-ld#compacted</code>.</p>
</section>

<section class="informative">
  <h3>Flattened Document Form</h3>

  <p>The JSON-LD Processing Algorithms and API specification [[JSON-LD-API]] defines
    a method for <em>flattening</em> a JSON-LD document. Flattening collects all
    properties of a <a>node</a> in a single <a>JSON object</a> and labels
    all <a>blank nodes</a> with
    <a>blank node identifiers</a>.
    This ensures a shape of the data and consequently may drastically simplify the code
    required to process JSON-LD in certain applications.</p>

  <p>For example, assume the following JSON-LD input document:</p>

  <pre class="example" data-transform="updateExample"
       title="Sample JSON-LD document">
  <!--
  {
    "@context": {
      "name": "http://xmlns.com/foaf/0.1/name",
      "knows": "http://xmlns.com/foaf/0.1/knows"
    },
    "@id": "http://me.markus-lanthaler.com/",
    "name": "Markus Lanthaler",
    "knows": [
      {
        "@id": "http://manu.sporny.org/about#manu",
        "name": "Manu Sporny"
      },
      {
        "name": "Dave Longley"
      }
    ]
  }
  -->
  </pre>

  <p>Running the JSON-LD Flattening algorithm against the JSON-LD input document in
    the example above and using the same context would result in the following
    output:</p>

  <pre class="example" data-transform="updateExample"
       title="Flattened and compacted form for the previous example">
  <!--
  {
    "@context": {
      "name": "http://xmlns.com/foaf/0.1/name",
      "knows": "http://xmlns.com/foaf/0.1/knows"
    },
    "@graph": [
      {
        "@id": "_:b0",
        "name": "Dave Longley"
      },
      {
        "@id": "http://manu.sporny.org/about#manu",
        "name": "Manu Sporny"
      },
      {
        "@id": "http://me.markus-lanthaler.com/",
        "name": "Markus Lanthaler",
        "knows": [
          { "@id": "http://manu.sporny.org/about#manu" },
          { "@id": "_:b0" }
        ]
      }
    ]
  }
  -->
  </pre>

  <p><a href="#application-ld-json">JSON-LD's media type</a> defines a
    <code>profile</code> parameter which can be used to signal or request
    flattened document form. The profile URI identifying flattened document
    form is <code>http://www.w3.org/ns/json-ld#flattened</code>. It can be
    combined with the profile URI identifying
    <a href="#expanded-document-form">expanded document form</a> or
    <a href="#compacted-document-form">compacted document from</a>.</p>
</section>

<section class="informative">
  <h2>Embedding JSON-LD in HTML Documents</h2>

  <p>HTML script tags can be used to embed blocks of data in documents.
    This way, JSON-LD content can be easily embedded in HTML by placing
    it in a script element with the <code>type</code> attribute set to
    <code>application/ld+json</code>.</p>

  <pre class="example" data-transform="updateExample"
       title="Embedding JSON-LD in HTML">
  <!--
  ****<script type="application/ld+json">****
  {
    "@context": "http://json-ld.org/contexts/person.jsonld",
    "@id": "http://dbpedia.org/resource/John_Lennon",
    "name": "John Lennon",
    "born": "1940-10-09",
    "spouse": "http://dbpedia.org/resource/Cynthia_Lennon"
  }
  ****</script>****
  -->
  </pre>

  <p>Depending on how the HTML document is served, certain strings may need
    to be escaped.</p>

  <p>Defining how such data may be used is beyond the scope of this specification.
    The embedded JSON-LD document might be extracted as is or, e.g., be
    interpreted as RDF.</p>

  <p>If JSON-LD content is extracted as RDF [[RDF11-CONCEPTS]], it should be expanded into an
    <a>RDF Dataset</a> using the
    <cite><a href="../json-ld-api/#deserialize-json-ld-to-rdf-algorithm">Deserialize JSON-LD to RDF Algorithm</a></cite>
    [[JSON-LD-API]].</p>
</section>

</section>

<section class="normative">
  <h1>Data Model</h1>

  <p>JSON-LD is a serialization format for Linked Data based on JSON.
    It is therefore important to distinguish between the syntax, which is
    defined by JSON in [[!RFC7159]], and the <dfn>data model</dfn> which is
    an extension of the RDF data model [[RDF11-CONCEPTS]]. The precise
    details of how JSON-LD relates to the RDF data model are given in
    <a class="sectionRef" href="#relationship-to-rdf"></a>.</p>

  <p>To ease understanding for developers unfamiliar with the RDF model, the
    following summary is provided:</p>

  <ul>
    <li>A <a>JSON-LD document</a> serializes a
      <a href="http://www.w3.org/TR/rdf11-concepts/#dfn-generalized-rdf-dataset" class="externalDFN">generalized RDF Dataset</a>
      [[!RDF11-CONCEPTS]], which is a collection of <a>graphs</a>
      that comprises exactly one <a>default graph</a>
      and zero or more <a>named graphs</a>.</li>
    <li>The <a>default graph</a> does not have a name and MAY be empty.</li>
    <li>Each <a>named graph</a> is a pair consisting of an <a>IRI</a> or
      <a>blank node identifier</a> (the
      <a>graph name</a>)
      and a <a>graph</a>. Whenever practical, the <a>graph name</a> SHOULD be an <a>IRI</a>.</li>
    <li>A <a>graph</a>
      is a labeled directed graph, i.e., a set of <a>nodes</a>
      connected by <a>edges</a>.</li>
    <li>Every <a>edge</a> has a direction associated with it and is labeled with
      an <a>IRI</a> or a <a>blank node identifier</a>. Within the JSON-LD syntax
      these edge labels are called <a>properties</a>.
      Whenever practical, an <a>edge</a> SHOULD be labeled with an <a>IRI</a>.</li>
    <li>Every <a>node</a>
      is an <a>IRI</a>, a <a>blank node</a>, a <a>JSON-LD value</a>,
      or a <a>list</a>.</li>
    <li>A <a>node</a> having an outgoing edge MUST be an <a>IRI</a> or a
      <a>blank node</a>.</li>
    <li>A <a>graph</a> MUST NOT contain unconnected <a>nodes</a>,
      i.e., nodes which are not connected by an <a>edge</a> to any other <a>node</a>.</li>
    <li>An <a>IRI</a> (Internationalized Resource Identifier) is a string that conforms to the syntax
      defined in [[RFC3987]]. <a>IRIs</a> used within a
      <a>graph</a> SHOULD return a Linked Data document describing
      the resource denoted by that <a>IRI</a> when being dereferenced.</li>
    <li>A <a>blank node</a> is a <a>node</a> which is neither an <a>IRI</a>,
      nor a <a>JSON-LD value</a>, nor a <a>list</a>. A blank node MAY be identified
      using a <a>blank node identifier</a>.</li>
    <li>A <a>blank node identifier</a>
      is a string that can be used as an identifier for a <a>blank node</a> within
      the scope of a <a>JSON-LD document</a>. Blank node identifiers begin with
      <code>_:</code>.</li>
    <li>A <a>JSON-LD value</a> is a <a>typed value</a>, a <a>string</a> (which is interpreted
      as <a>typed value</a> with type <code>xsd:string</code>), a <a>number</a>
      (<a>numbers</a> with a non-zero fractional part, i.e., the result of a modulo&#8209;1 operation,
      are interpreted as <a>typed values</a> with type <code>xsd:double</code>, all other
      <a>numbers</a> are interpreted as <a>typed values</a>
      with type <code>xsd:integer</code>), <a>true</a> or <a>false</a> (which are interpreted as
      <a>typed values</a> with type <code>xsd:boolean</code>),
      or a <a>language-tagged string</a>.</li>
    <li>A <a>typed value</a> consists of a value, which is a string, and a type, which is an
      <a>IRI</a>.</li>
    <li>A <a>language-tagged string</a>
      consists of a string and a non-empty language tag as defined by [[BCP47]].
      The language tag MUST be well-formed according to section
      <a href="http://tools.ietf.org/html/bcp47#section-2.2.9">2.2.9 Classes of Conformance</a>
      of [[BCP47]].</li>
    <li>A <a>list</a> is a sequence of zero or more <a>IRIs</a>,
      <a>blank nodes</a>, and <a>JSON-LD values</a>.
      <a>Lists</a> are interpreted as
      <a href="http://www.w3.org/TR/rdf11-mt/#rdf-collections" class="externalDFN">RDF list structures</a> [[RDF11-MT]].</li>
  </ul>

  <p><a>JSON-LD documents</a> MAY contain data
    that cannot be represented by the <a>data model</a>
    defined above. Unless otherwise specified, such data is ignored when a
    <a>JSON-LD document</a> is being processed. One result of this rule
    is that properties which are not mapped to an <a>IRI</a>,
    a <a>blank node</a>, or <a>keyword</a> will be ignored.</p>

  <p style="text-align: center"><img src="linked-data-graph.png" title="An illustration of the data model" alt="An illustration of the data model" /></p>
  <p style="text-align: center">Figure&nbsp;1: An illustration of the data model.</p>
</section>

<section class="normative">
  <h1>JSON-LD Grammar</h1>

  <p>This appendix restates the syntactic conventions described in the
    previous sections more formally.</p>

  <p>A <a>JSON-LD document</a> MUST be valid JSON text as described
    in [[!RFC7159]].</p>

  <p>A <a>JSON-LD document</a> MUST be a single <a>node object</a>
    or an <a>array</a> whose elements are each
    <a>node objects</a> at the top level.</p>

  <p>In contrast to JSON, in JSON-LD the keys in <a data-lt="JSON object">objects</a>
    MUST be unique.</p>

  <p class="note">JSON-LD allows <a>keyword</a> to be aliased
    (see <a class="sectionRef" href="#aliasing-keywords"></a> for details). Whenever a <a>keyword</a> is
    discussed in this grammar, the statements also apply to an alias for
    that <a>keyword</a>. For example, if the <a>active context</a>
    defines the <a>term</a> <code>id</code> as an alias for <code>@id</code>,
    that alias may be legitimately used as a substitution for <code>@id</code>.
    Note that <a>keyword</a> aliases are not expanded during context
    processing.</p>

  <section class="normative">
    <h2>Terms</h2>

    <p>A <a>term</a> is a short-hand <a>string</a> that expands
      to an <a>IRI</a> or a <a>blank node identifier</a>.</p>

    <p>A <a>term</a> MUST NOT equal any of the JSON-LD
      <a>keyword</a>.</p>

    <p>To avoid forward-compatibility issues, a <a>term</a> SHOULD NOT start
      with an <code>@</code> character as future versions of JSON-LD may introduce
      additional <a>keyword</a>. Furthermore, the term MUST NOT
      be an empty <a>string</a> (<code>""</code>) as not all programming languages
      are able to handle empty JSON keys.</p>

    <p>See <a class="sectionRef" href="#the-context"></a> and
      <a class="sectionRef" href="#iris"></a> for further discussion
      on mapping <a>terms</a> to <a>IRIs</a>.</p>
  </section>

  <section class="normative">
    <h2>Node Objects</h2>

    <p>A <a>node object</a> represents zero or more properties of a
      <a>node</a> in the <a>graph</a> serialized by the
      <a>JSON-LD document</a>. A <a>JSON object</a> is a
      <a>node object</a> if it exists outside of a JSON-LD
      <a>context</a> and:</p>

    <ul>
      <li>it does not contain the <code>@value</code>, <code>@list</code>,
        or <code>@set</code> keywords, and</li>
      <li>it is not the top-most <a>JSON object</a> in the JSON-LD document
        consisting of no other members than <code>@graph</code> and
        <code>@context</code>.</li>
    </ul>

    <p>The <a>properties</a> of a <a>node</a> in
      a <a>graph</a> may be spread among different
      <a>node objects</a> within a document. When
      that happens, the keys of the different
      <a>node objects</a> need to be merged to create the
      properties of the resulting <a>node</a>.</p>

    <p>A <a>node object</a> MUST be a <a>JSON object</a>. All keys
      which are not <a>IRIs</a>,
      <a>compact IRIs</a>, <a>terms</a>
      valid in the <a>active context</a>, or one of the following
      <a>keyword</a> MUST be ignored when processed:</p>

    <ul>
      <li><code>@context</code>,</li>
      <li><code>@id</code>,</li>
      <li><code>@graph</code>,</li>
      <li class="changed"><code>@nest</code>,</li>
      <li><code>@type</code>,</li>
      <li><code>@reverse</code>, or</li>
      <li><code>@index</code></li>
    </ul>

    <p>If the <a>node object</a> contains the <code>@context</code>
      key, its value MUST be <a>null</a>, an <a>absolute IRI</a>,
      a <a>relative IRI</a>, a <a>context definition</a>, or
      an <a>array</a> composed of any of these.</p>

    <p>If the <a>node object</a> contains the <code>@id</code> key,
      its value MUST be an <a>absolute IRI</a>, a <a>relative IRI</a>,
      or a <a>compact IRI</a> (including
      <a>blank node identifiers</a>).
      See <a class="sectionRef" href="#node-identifiers"></a>,
      <a class="sectionRef" href="#compact-iris"></a>, and
      <a class="sectionRef" href="#identifying-blank-nodes"></a> for further discussion on
      <code>@id</code> values.</p>

    <p>If the <a>node object</a> contains the <code>@graph</code>
      key, its value MUST be
      a <a>node object</a> or
      an <a>array</a> of zero or more <a>node objects</a>.
      If the <a>node object</a> contains an <code>@id</code> keyword,
      its value is used as the label of a named graph.
      See <a class="sectionRef" href="#named-graphs"></a> for further discussion on
      <code>@graph</code> values. As a special case, if a <a>JSON object</a>
      contains no keys other than <code>@graph</code> and <code>@context</code>, and the
      <a>JSON object</a> is the root of the JSON-LD document, the
      <a>JSON object</a> is not treated as a <a>node object</a>; this
      is used as a way of defining <a>node objects</a>
      that may not form a connected graph. This allows a
      <a>context</a> to be defined which is shared by all of the constituent
      <a>node objects</a>.</p>

    <p>If the <a>node object</a> contains the <code>@type</code>
      key, its value MUST be either an <a>absolute IRI</a>, a
      <a>relative IRI</a>, a <a>compact IRI</a>
      (including <a>blank node identifiers</a>),
      a <a>term</a> defined in the <a>active context</a> expanding into an <a>absolute IRI</a>, or
      an <a>array</a> of any of these.
      See <a class="sectionRef" href="#specifying-the-type"></a> for further discussion on
      <code>@type</code> values.</p>

    <p>If the <a>node object</a> contains the <code>@reverse</code> key,
      its value MUST be a <a>JSON object</a> containing members representing reverse
      properties. Each value of such a reverse property MUST be an <a>absolute IRI</a>,
      a <a>relative IRI</a>, a <a>compact IRI</a>, a <a>blank node identifier</a>,
      a <a>node object</a> or an <a>array</a> containing a combination of these.</p>

    <p>If the <a>node object</a> contains the <code>@index</code> key,
      its value MUST be a <a>string</a>. See
      <a class="sectionRef" href="#data-indexing"></a> for further discussion
      on <code>@index</code> values.</p>

    <p class="changed">If the <a>node object</a> contains the <code>@nest</code> key,
      its value MUST be an <a>JSON object</a> or an <a>array</a> of <a>JSON objects</a>
      which MUST NOT include a <a>value object</a>. See
      <a class="sectionRef" href="#property-nesting"></a> for further discussion
      on <code>@nest</code> values.</p>

    <p>Keys in a <a>node object</a> that are not
      <a>keyword</a> MAY expand to an <a>absolute IRI</a>
      using the <a>active context</a>. The values associated with keys that expand
      to an <a>absolute IRI</a> MUST be one of the following:</p>

    <ul>
      <li><a>string</a>,</li>
      <li><a>number</a>,</li>
      <li><a>true</a>,</li>
      <li><a>false</a>,</li>
      <li><a>null</a>,</li>
      <li><a>node object</a>,</li>
      <li><a>value object</a>,</li>
      <li><a>list object</a>,</li>
      <li><a>set object</a>,</li>
      <li>an <a>array</a> of zero or more of the possibilities above,</li>
      <li>a <a>language map</a>, or </li>
      <li>an <a>index map</a></li>
    </ul>
  </section>

  <section class="normative">
    <h2>Value Objects</h2>

    <p>A <a>value object</a> is used to explicitly associate a type or a
      language with a value to create a <a>typed value</a> or a <a>language-tagged
      string</a>.</p>

    <p>A <a>value object</a> MUST be a <a>JSON object</a> containing the
      <code>@value</code> key. It MAY also contain an <code>@type</code>,
      an <code>@language</code>, an <code>@index</code>, or an <code>@context</code> key but MUST NOT contain
      both an <code>@type</code> and an <code>@language</code> key at the same time.
      A <a>value object</a> MUST NOT contain any other keys that expand to an
      <a>absolute IRI</a> or <a>keyword</a>.</p>

    <p>The value associated with the <code>@value</code> key MUST be either a
      <a>string</a>, a <a>number</a>, <a>true</a>,
      <a>false</a> or <a>null</a>.</p>

    <p>The value associated with the <code>@type</code> key MUST be a
      <a>term</a>, a <a>compact IRI</a>,
      an <a>absolute IRI</a>, a <a>relative IRI</a>, or <a>null</a>.</p>

    <p>The value associated with the <code>@language</code> key MUST have the
      lexical form described in [[!BCP47]], or be <a>null</a>.</p>

    <p>The value associated with the <code>@index</code> key MUST be a
      <a>string</a>.</p>

    <p>See <a class="sectionRef" href="#typed-values"></a> and
      <a class="sectionRef" href="#string-internationalization"></a>
      for more information on <a>value objects</a>.</p>
  </section>

  <section class="normative">
    <h2>Lists and Sets</h2>

    <p>A <a>list</a> represents an <em>ordered</em> set of values. A set
      represents an <em>unordered</em> set of values. Unless otherwise specified,
      <a>arrays</a> are unordered in JSON-LD. As such, the
      <code>@set</code> keyword, when used in the body of a JSON-LD document,
      represents just syntactic sugar which is optimized away when processing the document.
      However, it is very helpful when used within the context of a document. Values
      of terms associated with an <code>@set</code> or <code>@list</code> container
      will always be represented in the form of an <a>array</a> when a document
      is processed&mdash;even if there is just a single value that would otherwise be optimized to
      a non-array form in <a href="#compacted-document-form">compact document form</a>.
      This simplifies post-processing of the data as the data is always in a
      deterministic form.</p>

    <p>A <a>list object</a> MUST be a <a>JSON object</a> that contains no
      keys that expand to an <a>absolute IRI</a> or <a>keyword</a> other
      than <code>@list</code>, <code>@context</code>, and <code>@index</code>.</p>

    <p>A <a>set object</a> MUST be a <a>JSON object</a> that contains no
      keys that expand to an <a>absolute IRI</a> or <a>keyword</a> other
      than <code>@list</code>, <code>@context</code>, and <code>@index</code>.
      Please note that the <code>@index</code> key will be ignored when being processed.</p>

    <p>In both cases, the value associated with the keys <code>@list</code> and <code>@set</code>
      MUST be one of the following types:</p>
    <ul>
      <li><a>string</a>,</li>
      <li><a>number</a>,</li>
      <li><a>true</a>,</li>
      <li><a>false</a>,</li>
      <li><a>null</a>,</li>
      <li><a>node object</a>,</li>
      <li><a>value object</a>, or</li>
      <li>an <a>array</a> of zero or more of the above possibilities</li>
    </ul>

    <p>See <a class="sectionRef" href="#sets-and-lists"></a> for further discussion on sets and lists.</p>
  </section>

  <section class="normative">
    <h2>Language Maps</h2>

    <p>A <a>language map</a> is used to associate a language with a value in a
      way that allows easy programmatic access. A <a>language map</a> may be
      used as a term value within a <a>node object</a> if the <a>term</a> is defined
      with <code>@container</code> set to <code>@language</code>. The keys of a
      <a>language map</a> MUST be <a>strings</a> representing
      [[BCP47]] language codes and the values MUST be any of the following types:</p>

    <ul>
      <li><a>null</a>,</li>
      <li><a>string</a>, or</li>
      <li>an <a>array</a> of zero or more of the above possibilities</li>
    </ul>

    <p>See <a class="sectionRef" href="#string-internationalization"></a> for further discussion
      on language maps.</p>
  </section>

  <section class="normative">
    <h2>Index Maps</h2>

    <p>An <a>index map</a> allows keys that have no semantic meaning,
      but should be preserved regardless, to be used in JSON-LD documents.
      An <a>index map</a> may
      be used as a <a>term</a> value within a <a>node object</a> if the
      term is defined with <code>@container</code> set to <code>@index</code>.
      The values of the members of an <a>index map</a> MUST be one
      of the following types:</p>

    <ul>
      <li><a>string</a>,</li>
      <li><a>number</a>,</li>
      <li><a>true</a>,</li>
      <li><a>false</a>,</li>
      <li><a>null</a>,</li>
      <li><a>node object</a>,</li>
      <li><a>value object</a>,</li>
      <li><a>list object</a>,</li>
      <li><a>set object</a>,</li>
      <li>an <a>array</a> of zero or more of the above possibilities</li>
    </ul>

    <p>See <a class="sectionRef" href="#data-indexing"></a> for further information on this topic.</p>
  </section>

  <section class="changed">
<<<<<<< HEAD
    <h2>Property Nesting</h2>

    <p>A <a>nested property</a> is used to gather <a>properties</a> of a <a>node object</a> in a separate
      <a>JSON object</a>, or <a>array</a> of <a>JSON objects</a> which are not
      <a>value objects</a>. It is semantically transparent and is removed
      during the process of expansion. Property nesting is recursive, and
      collections of nested properties may contain further nesting.</p>

    <p>Semantically, nesting is treated as if the properties and values were declared directly
      within the containing <a>node object</a>.</p>
=======
    <h2>Id Maps</h2>

    <p>An <a>id map</a> is used to associate an <a>IRI</a> with a value that allows easy
      programatic access. An <a>id map</a> may be used as a term value within a <a>node object</a> if the <a>term</a>
      is defined with <code>@container</code> set to <code>@id</code>. The keys of an <a>id map</a> MUST be <a>IRIs</a>
      (<a>relative IRI</a>, <a>compact IRI</a> (including <a>blank node identifiers</a>), or <a>absolute IRI</a>)
      and the values MUST be <a>node objects</a>.</p>

    <p>If the value contains a property expanding to <code>@id</code>, it's value MUST
      be equivalent to the referencing key. Otherwise, the property from the value is used as
      the <code>@id</code> of the <a>node object</a> value when expanding.</p>
  </section>

  <section class="changed">
    <h2>Type Maps</h2>

    <p>An <a>type map</a> is used to associate an <a>IRI</a> with a value that allows easy
      programatic access. An <a>id map</a> may be used as a term value within a <a>node object</a> if the <a>term</a>
      is defined with <code>@container</code> set to <code>@id</code>. The keys of an <a>id map</a> MUST be <a>IRIs</a>
      (<a>relative IRI</a>, <a>compact IRI</a> (including <a>blank node identifiers</a>), or <a>absolute IRI</a>)
      and the values MUST be <a>node objects</a>.</p>

    <p>If the value contains a property expanding to <code>@id</code>, it's value MUST
      be equivalent to the referencing key. Otherwise, the property from the value is used as
      the <code>@id</code> of the <a>node object</a> value when expanding.</p>
>>>>>>> 85bf7dd4
  </section>

<section class="normative">
  <h2>Context Definitions</h2>

  <p>A <dfn>context definition</dfn> defines a <a>local context</a> in a
    <a>node object</a>.</p>

  <p>A <a>context definition</a> MUST be a <a>JSON object</a> whose
    keys MUST either be <a>terms</a>,
    <a>compact IRIs</a>, <a>absolute IRIs</a>,
    or the <a>keyword</a> <code>@language</code>, <code>@base</code>,
    and <code>@vocab</code>.</p>

  <p>If the <a>context definition</a> has an <code>@language</code> key,
    its value MUST have the lexical form described in [[!BCP47]] or be <a>null</a>.</p>

  <p>If the <a>context definition</a> has an <code>@base</code> key,
    its value MUST be an <a>absolute IRI</a>, a <a>relative IRI</a>,
    or <a>null</a>.</p>

  <p>If the <a>context definition</a> has an <code>@vocab</code> key,
    its value MUST be a <a>absolute IRI</a>, a <a>compact IRI</a>,
    a <a>blank node identifier</a>, a <a>term</a>, or <a>null</a>.</p>

  <p>The value of keys that are not <a>keyword</a> MUST be either an
    <a>absolute IRI</a>, a <a>compact IRI</a>, a <a>term</a>,
    a <a>blank node identifier</a>, a <a>keyword</a>, <a>null</a>,
    or an <a>expanded term definition</a>.</p>

  <p>An <a>expanded term definition</a> is used to describe the mapping
    between a <a>term</a> and its expanded identifier, as well as other
    properties of the value associated with the <a>term</a> when it is
    used as key in a <a>node object</a>.</p>

  <p>An <a>expanded term definition</a> MUST be a <a>JSON object</a>
    composed of zero or more keys from <code>@id</code>, <code>@reverse</code>,
    <code>@type</code>, <code>@language</code>, <code class="changed">@context</code> or <code>@container</code>. An
    <a>expanded term definition</a> SHOULD NOT contain any other keys.</p>

  <p>If an <a>expanded term definition</a> has an <code>@reverse</code> member,
    it MUST NOT have <code>@id</code> or <code>@nest</code> members at the same time. If an
    <code>@container</code> member exists, its value MUST be <a>null</a>,
    <code>@set</code>, or <code>@index</code>.</p>

  <p>If the term being defined is not a <a>compact IRI</a> or
    <a>absolute IRI</a> and the <a>active context</a> does not have an
    <code>@vocab</code> mapping, the <a>expanded term definition</a> MUST
    include the <code>@id</code> key.</p>

  <p>If the <a>expanded term definition</a> contains the <code>@id</code>
    <a>keyword</a>, its value MUST be <a>null</a>, an <a>absolute IRI</a>,
    a <a>blank node identifier</a>, a <a>compact IRI</a>, a <a>term</a>,
    or a <a>keyword</a>.</p>

  <p>If the <a>expanded term definition</a> contains the <code>@type</code>
    <a>keyword</a>, its value MUST be an <a>absolute IRI</a>, a
    <a>compact IRI</a>, a <a>term</a>, <a>null</a>, or the one of the
    <a>keyword</a> <code>@id</code> or <code>@vocab</code>.</p>

  <p>If the <a>expanded term definition</a> contains the <code>@language</code> <a>keyword</a>,
    its value MUST have the lexical form described in [[!BCP47]] or be <a>null</a>.</p>

  <p>If the <a>expanded term definition</a> contains the <code>@container</code>
    <a>keyword</a>, its value MUST be either <code>@list</code>, <code>@set</code>,
    <code>@language</code>, <code>@index</code>, or be <a>null</a>. If the value
    is <code>@language</code>, when the <a>term</a> is used outside of the
    <code>@context</code>, the associated value MUST be a <a>language map</a>.
    If the value is <code>@index</code>, when the <a>term</a> is used outside of
    the <code>@context</code>, the associated value MUST be an
    <a>index map</a>.</p>

  <p class="changed">If an <a>expanded term definition</a> has an <code>@context</code> member,
    it MUST be a valid <code>context definition</code>.</p>

  <p><a>Terms</a> MUST NOT be used in a circular manner. That is,
    the definition of a term cannot depend on the definition of another term if that other
    term also depends on the first term.</p>

  <p>If the <a>expanded term definition</a> contains the <code>@nest</code>
    <a>keyword</a>, its value MUST be either <code>@nest</code>, or a term
    which expands to <code>@nest</code>.</p>

  <p>See <a class="sectionRef" href="#the-context"></a> for further discussion on contexts.</p>
</section>

</section>

<section class="normative">
  <h2>Relationship to RDF</h2>

  <p>JSON-LD is a
    <a href="http://www.w3.org/TR/rdf11-concepts/#dfn-concrete-rdf-syntax" class="externalDFN">concrete RDF syntax</a>
    as described in [[RDF11-CONCEPTS]]. Hence, a JSON-LD document is both an
    RDF document <em>and</em> a JSON document and correspondingly represents an
    instance of an RDF data model. However, JSON-LD also extends the RDF data
    model to optionally allow JSON-LD to serialize
    <a href="http://www.w3.org/TR/rdf11-concepts/#dfn-generalized-rdf-dataset" class="externalDFN">generalized RDF Datasets</a>.
    The JSON-LD extensions to the RDF data model are:</p>

  <ul>
    <li>In JSON-LD <a>properties</a> can be
      <a>IRIs</a> or <a>blank nodes</a>
      whereas in RDF properties (predicates) have to be <a>IRIs</a>. This
      means that JSON-LD serializes
      <a href="http://www.w3.org/TR/rdf11-concepts/#dfn-generalized-rdf-dataset" class="externalDFN">generalized RDF Datasets</a>.</li>
    <li>In JSON-LD <a>lists</a> are part of the data model
      whereas in RDF they are part of a vocabulary, namely [[RDF-SCHEMA]].</li>
    <li>RDF values are either typed <em>literals</em>
      (<a>typed values</a>) or
      <a>language-tagged strings</a> whereas
      JSON-LD also supports JSON's native data types, i.e., <a>number</a>,
      <a>strings</a>, and the boolean values <a>true</a>
      and <a>false</a>. The JSON-LD Processing Algorithms and API specification [[JSON-LD-API]]
      defines the <a href="../json-ld-api/#data-round-tripping">conversion rules</a>
      between JSON's native data types and RDF's counterparts to allow round-tripping.</li>
  </ul>

  <p>Summarized, these differences mean that JSON-LD is capable of serializing any RDF
    graph or dataset and most, but not all, JSON-LD documents can be directly
    interpreted as RDF as described in RDF 1.1 Concepts [[RDF11-CONCEPTS]].</p>

  <p>For authors and developers working with <a>blank nodes</a>
    as <a>properties</a> when deserializing to RDF,
    three potential approaches are suggested:</p>

  <ul>
    <li>If the author is not yet ready to commit to a stable IRI, the
      property should be mapped to an IRI that is documented as unstable.</li>
    <li>If the developer wishes to use <a>blank nodes</a>
      as <a>properties</a> and also wishes to interpret the
      data as a
      <a href="http://www.w3.org/TR/rdf11-concepts/#dfn-generalized-rdf-dataset" class="externalDFN">generalized RDF Dataset</a>,
      there is an option, <em>produce generalized RDF</em>, in the
      Deserialize JSON-LD to RDF algorithm [[JSON-LD-API]] to do so. Note that a
      <a href="http://www.w3.org/TR/rdf11-concepts/#dfn-generalized-rdf-dataset" class="externalDFN">generalized RDF Dataset</a>
      is an extension of RDF; it does not conform to the RDF standard.</li>
    <li>If the author or developer wishes to use <a>blank nodes</a>
      as <a>properties</a> and wishes to interpret the data
      as a standard (non-generalized)
      <a>RDF Dataset</a>,
      it is possible to losslessly interpret JSON-LD as RDF by transforming
      <a>blank nodes</a> used as
      <a>properties</a> to <a>IRIs</a>,
      by minting new "Skolem IRIs" as per
      <cite><a href="http://www.w3.org/TR/rdf11-concepts/#section-skolemization">Replacing Blank Nodes with IRIs</a></cite>
      of [[RDF11-CONCEPTS]].</li>
  </ul>

  <p>The normative algorithms for interpreting JSON-LD as RDF and serializing
    RDF as JSON-LD are specified in the JSON-LD Processing Algorithms and API
    specification [[JSON-LD-API]].</p>

  <p>Even though JSON-LD serializes
    <a href="http://www.w3.org/TR/rdf11-concepts/#dfn-generalized-rdf-dataset" class="externalDFN">generalized RDF Datasets</a>, it can
    also be used as a <a href="http://www.w3.org/TR/rdf11-concepts/#dfn-rdf-source" class="externalDFN">RDF graph source</a>.
    In that case, a consumer MUST only use the default graph and ignore all named graphs.
    This allows servers to expose data in languages such as Turtle and JSON-LD
    using content negotiation.</p>

  <p class="note">Publishers supporting both dataset and graph syntaxes have to ensure that
    the primary data is stored in the default graph to enable consumers that do not support
    datasets to process the information.</p>

  <section class="informative">
    <h3>Serializing/Deserializing RDF</h3>

    <p>The process of serializing RDF as JSON-LD and deserializing JSON-LD to RDF
      depends on executing the algorithms defined in
      <cite><a href="../json-ld-api/#rdf-serialization-deserialization-algorithms">RDF Serialization-Deserialization Algorithms</a></cite>
      in the JSON-LD Processing Algorithms and API specification [[JSON-LD-API]].
      It is beyond the scope of this document to detail these algorithms any further,
      but a summary of the necessary operations is provided to illustrate the process.</p>

    <p>The procedure to deserialize a JSON-LD document to RDF involves the
      following steps:</p>

    <ol>
      <li>Expand the JSON-LD document, removing any context; this ensures
        that properties, types, and values are given their full representation
        as <a>IRIs</a> and expanded values. Expansion
        is discussed further in <a class="sectionRef" href="#expanded-document-form"></a>.</li>
      <li>Flatten the document, which turns the document into an array of
        <a>node objects</a>. Flattening is discussed
        further in <a class="sectionRef" href="#flattened-document-form"></a>.</li>
      <li>Turn each <a>node object</a> into a series of <a>RDF triples</a>.</li>
    </ol>

    <p>For example, consider the following JSON-LD document in compact form:</p>

    <pre class="example" data-transform="updateExample"
         title="Sample JSON-LD document">
    <!--
    {
      "@context": {
        "name": "http://xmlns.com/foaf/0.1/name",
        "knows": "http://xmlns.com/foaf/0.1/knows"
      },
      "@id": "http://me.markus-lanthaler.com/",
      "name": "Markus Lanthaler",
      "knows": [
        {
          "@id": "http://manu.sporny.org/about#manu",
          "name": "Manu Sporny"
        },
        {
          "name": "Dave Longley"
        }
      ]
    }
    -->
    </pre>

    <p>Running the JSON-LD Expansion and Flattening algorithms against the
      JSON-LD input document in the example above would result in the
      following output:</p>

    <pre class="example" data-transform="updateExample"
         title="Flattened and expanded form for the previous example">
    <!--
    [
      {
        "@id": "_:b0",
        "http://xmlns.com/foaf/0.1/name": "Dave Longley"
      },
      {
        "@id": "http://manu.sporny.org/about#manu",
        "http://xmlns.com/foaf/0.1/name": "Manu Sporny"
      },
      {
        "@id": "http://me.markus-lanthaler.com/",
        "http://xmlns.com/foaf/0.1/name": "Markus Lanthaler",
        "http://xmlns.com/foaf/0.1/knows": [
          { "@id": "http://manu.sporny.org/about#manu" },
          { "@id": "_:b0" }
        ]
      }
    ]
    -->
    </pre>

    <p>Deserializing this to RDF now is a straightforward process of turning
      each <a>node object</a> into one or more RDF triples. This can be
      expressed in Turtle as follows:</p>

    <pre class="example" data-transform="updateExample"
         title="Turtle representation of expanded/flattened document">
    <!--
    _:b0 <http://xmlns.com/foaf/0.1/name> "Dave Longley" .

    <http://manu.sporny.org/about#manu> <http://xmlns.com/foaf/0.1/name> "Manu Sporny" .

    <http://me.markus-lanthaler.com/> <http://xmlns.com/foaf/0.1/name> "Markus Lanthaler" ;
        <http://xmlns.com/foaf/0.1/knows> <http://manu.sporny.org/about#manu>, _:b0 .
    -->
    </pre>

    <p>The process of serializing RDF as JSON-LD can be thought of as the
      inverse of this last step, creating an expanded JSON-LD document closely
      matching the triples from RDF, using a single <a>node object</a>
      for all triples having a common subject, and a single <a>property</a>
      for those triples also having a common predicate.</p>
  </section>
</section>

<section class="appendix informative">
  <h2>Changes since 1.0 Recommendation of 16 January 2014</h2>
  <ul>
    <li>An <a>expanded term definition</a> can now have an
      <code>@context</code> property, which defines a <a>context</a> used for values of
      a <a>property</a> identified with such a <a>term</a>.</li>
<<<<<<< HEAD
    <li>An <a>expanded term definition</a> can now have an
      <code>@nest</code> property, which identifies a term expanding to
      <code>@nest</code> which is used for containing properties using the same
      <code>@nest</code> mapping. When expanding, the values of a property
      expanding to <code>@nest</code> are treated as if they were contained
      within the enclosing <a>node object</a> directly.</li>
=======
    <li><code>@container</code> values within an <a>expanded term definition</a> may now
      include <code>@id</code> and <code>@type</code>, corresponding to <a>id maps</a> and <a>type maps</a>.</li>
>>>>>>> 85bf7dd4
  </ul>
</section>

<section class="appendix informative">
  <h4>Open Issues</h4>
  <p>The following is a list of open issues being worked on for the next release.</p>
  <p class="issue" data-number="195"></p>
  <p class="issue" data-number="246"></p>
  <p class="issue" data-number="269"></p>
  <p class="issue" data-number="271"></p>
  <p class="issue" data-number="272"></p>
  <p class="issue" data-number="312"></p>
  <p class="issue" data-number="333"></p>
  <p class="issue" data-number="361"></p>
  <p class="issue" data-number="369"></p>
  <p class="issue" data-number="375"></p>
  <p class="issue" data-number="390"></p>
  <p class="issue" data-number="397"></p>
  <p class="issue" data-number="398"></p>
  <p class="issue" data-number="418"></p>
  <p class="issue" data-number="426"></p>
  <p class="issue" data-number="429"></p>
  <p class="issue" data-number="430"></p>
  <p class="issue" data-number="446"></p>
</section>

<section class="appendix informative">
  <h2>Relationship to Other Linked Data Formats</h2>

  <p>The JSON-LD examples below demonstrate how JSON-LD can be used to
    express semantic data marked up in other linked data formats such as Turtle,
    RDFa, Microformats, and Microdata. These sections are merely provided as
    evidence that JSON-LD is very flexible in what it can express across different
    Linked Data approaches.</p>

  <section class="informative">
    <h3>Turtle</h3>

    <p>The following are examples of transforming RDF expressed in Turtle [[TURTLE]]
      into JSON-LD.</p>

    <section>
      <h4>Prefix definitions</h4>

      <p>The JSON-LD context has direct equivalents for the Turtle
        <code>@prefix</code> declaration:</p>

      <pre class="example" data-transform="updateExample"
           title="A set of statements serialized in Turtle">
      <!--
      @prefix foaf: <http://xmlns.com/foaf/0.1/> .

      <http://manu.sporny.org/about#manu> a foaf:Person;
        foaf:name "Manu Sporny";
        foaf:homepage <http://manu.sporny.org/> .
      -->
      </pre>

      <pre class="example" data-transform="updateExample"
           title="The same set of statements serialized in JSON-LD">
      <!--
      {
        "@context":
        {
          "foaf": "http://xmlns.com/foaf/0.1/"
        },
        "@id": "http://manu.sporny.org/about#manu",
        "@type": "foaf:Person",
        "foaf:name": "Manu Sporny",
        "foaf:homepage": { "@id": "http://manu.sporny.org/" }
      }
      -->
      </pre>
    </section>

    <section>
      <h4>Embedding</h4>

      <p>Both Turtle and JSON-LD allow embedding, although Turtle only allows embedding of
        <a>blank nodes</a>.</p>

      <pre class="example" data-transform="updateExample"
           title="Embedding in Turtle">
      <!--
      @prefix foaf: <http://xmlns.com/foaf/0.1/> .

      <http://manu.sporny.org/about#manu>
        a foaf:Person;
        foaf:name "Manu Sporny";
        foaf:knows [ a foaf:Person; foaf:name "Gregg Kellogg" ] .
      -->
      </pre>

      <pre class="example" data-transform="updateExample"
           title="Same embedding example in JSON-LD">
      <!--
      {
        "@context":
        {
          "foaf": "http://xmlns.com/foaf/0.1/"
        },
        "@id": "http://manu.sporny.org/about#manu",
        "@type": "foaf:Person",
        "foaf:name": "Manu Sporny",
        "foaf:knows":
        {
          "@type": "foaf:Person",
          "foaf:name": "Gregg Kellogg"
        }
      }
      -->
      </pre>
    </section>

    <section>
      <h4>Conversion of native data types</h4>

      <p>In JSON-LD numbers and boolean values are native data types. While Turtle
        has a shorthand syntax to express such values, RDF's abstract syntax requires
        that numbers and boolean values are represented as typed literals. Thus,
        to allow full round-tripping, the JSON-LD Processing Algorithms and API specification [[JSON-LD-API]]
        defines conversion rules between JSON-LD's native data types and RDF's
        counterparts. <a>Numbers</a> without fractions are
        converted to <code>xsd:integer</code>-typed literals, numbers with fractions
        to <code>xsd:double</code>-typed literals and the two boolean values
        <a>true</a> and <a>false</a> to a <code>xsd:boolean</code>-typed
        literal. All typed literals are in canonical lexical form.</p>

      <pre class="example" data-transform="updateExample"
           title="JSON-LD using native data types for numbers and boolean values">
      <!--
      {
        "@context":
        {
          "ex": "http://example.com/vocab#"
        },
        "@id": "http://example.com/",
        "ex:numbers": [ 14, 2.78 ],
        "ex:booleans": [ true, false ]
      }
      -->
      </pre>

      <pre class="example" data-transform="updateExample"
           title="Same example in Turtle using typed literals">
      <!--
      @prefix ex: <http://example.com/vocab#> .
      @prefix xsd: <http://www.w3.org/2001/XMLSchema#> .

      <http://example.com/>
        ex:numbers "14"^^xsd:integer, "2.78E0"^^xsd:double ;
        ex:booleans "true"^^xsd:boolean, "false"^^xsd:boolean .
      -->
      </pre>

    </section>

    <section>
      <h4>Lists</h4>
      <p>Both JSON-LD and Turtle can represent sequential lists of values.</p>

      <pre class="example" data-transform="updateExample"
           title="A list of values in Turtle">
      <!--
      @prefix foaf: <http://xmlns.com/foaf/0.1/> .

      <http://example.org/people#joebob> a foaf:Person;
        foaf:name "Joe Bob";
        foaf:nick ( "joe" "bob" "jaybee" ) .
      -->
      </pre>

      <pre class="example" data-transform="updateExample"
           title="Same example with a list of values in JSON-LD">
      <!--
      {
        "@context":
        {
          "foaf": "http://xmlns.com/foaf/0.1/"
        },
        "@id": "http://example.org/people#joebob",
        "@type": "foaf:Person",
        "foaf:name": "Joe Bob",
        "foaf:nick":
        {
          "@list": [ "joe", "bob", "jaybee" ]
        }
      }
      -->
      </pre>
    </section>
  </section>

  <section class="informative">
    <h3>RDFa</h3>

    <p>The following example describes three people with their respective names and
      homepages in RDFa [[RDFA-CORE]].</p>

    <pre class="example" data-transform="updateExample"
         title="RDFa fragment that describes three people">
    <!--
    <div ****prefix="foaf: http://xmlns.com/foaf/0.1/"****>
       <ul>
          <li ****typeof="foaf:Person"****>
            <a ****rel="foaf:homepage" href="http://example.com/bob/" property="foaf:name"****>Bob</a>
          </li>
          <li ****typeof="foaf:Person"****>
            <a ****rel="foaf:homepage" href="http://example.com/eve/" property="foaf:name"****>Eve</a>
          </li>
          <li ****typeof="foaf:Person"****>
            <a ****rel="foaf:homepage" href="http://example.com/manu/" property="foaf:name"****>Manu</a>
          </li>
       </ul>
    </div>
    -->
    </pre>

    <p>An example JSON-LD implementation using a single <a>context</a> is
      described below.</p>

    <pre class="example" data-transform="updateExample"
         title="Same description in JSON-LD (context shared among node objects)">
    <!--
    {
      "@context":
      {
        "foaf": "http://xmlns.com/foaf/0.1/"
      },
      "@graph":
      [
        {
          "@type": "foaf:Person",
          "foaf:homepage": "http://example.com/bob/",
          "foaf:name": "Bob"
        },
        {
          "@type": "foaf:Person",
          "foaf:homepage": "http://example.com/eve/",
          "foaf:name": "Eve"
        },
        {
          "@type": "foaf:Person",
          "foaf:homepage": "http://example.com/manu/",
          "foaf:name": "Manu"
        }
      ]
    }
    -->
    </pre>
  </section>

  <section class="informative">
    <h3>Microformats</h3>

    <p>The following example uses a simple Microformats hCard example to express
      how Microformats [[MICROFORMATS]] are represented in JSON-LD.</p>

    <pre class="example" data-transform="updateExample"
         title="HTML fragment with a simple Microformats hCard">
    <!--
    <div class="vcard">
     <a class="url fn" href="http://tantek.com/">Tantek Çelik</a>
    </div>
    -->
    </pre>

    <p>The representation of the hCard expresses the Microformat terms in the
      <a>context</a> and uses them directly for the <code>url</code> and <code>fn</code>
      properties. Also note that the Microformat to JSON-LD processor has
      generated the proper URL type for <code>http://tantek.com/</code>.</p>

    <pre class="example" data-transform="updateExample"
         title="Same hCard representation in JSON-LD">
    <!--
    {
      "@context":
      {
        "vcard": "http://microformats.org/profile/hcard#vcard",
        "url":
        {
          "@id": "http://microformats.org/profile/hcard#url",
          "@type": "@id"
        },
        "fn": "http://microformats.org/profile/hcard#fn"
      },
      "@type": "vcard",
      "url": "http://tantek.com/",
      "fn": "Tantek Çelik"
    }
    -->
    </pre>
  </section>

  <section class="informative">
    <h3>Microdata</h3>

    <p>The HTML Microdata [[MICRODATA]] example below expresses book information as
      a Microdata Work item.</p>

    <pre class="example" data-transform="updateExample"
         title="HTML fragments that describes a book using microdata">
    <!--
    <dl itemscope
        itemtype="http://purl.org/vocab/frbr/core#Work"
        itemid="http://purl.oreilly.com/works/45U8QJGZSQKDH8N">
     <dt>Title</dt>
     <dd><cite itemprop="http://purl.org/dc/terms/title">Just a Geek</cite></dd>
     <dt>By</dt>
     <dd><span itemprop="http://purl.org/dc/terms/creator">Wil Wheaton</span></dd>
     <dt>Format</dt>
     <dd itemprop="http://purl.org/vocab/frbr/core#realization"
         itemscope
         itemtype="http://purl.org/vocab/frbr/core#Expression"
         itemid="http://purl.oreilly.com/products/9780596007683.BOOK">
      <link itemprop="http://purl.org/dc/terms/type" href="http://purl.oreilly.com/product-types/BOOK">
      Print
     </dd>
     <dd itemprop="http://purl.org/vocab/frbr/core#realization"
         itemscope
         itemtype="http://purl.org/vocab/frbr/core#Expression"
         itemid="http://purl.oreilly.com/products/9780596802189.EBOOK">
      <link itemprop="http://purl.org/dc/terms/type" href="http://purl.oreilly.com/product-types/EBOOK">
      Ebook
     </dd>
    </dl>
    -->
    </pre>

    <p>Note that the JSON-LD representation of the Microdata information stays
      true to the desires of the Microdata community to avoid contexts and
      instead refer to items by their full <a>IRI</a>.</p>

    <pre class="example" data-transform="updateExample"
         title="Same book description in JSON-LD (avoiding contexts)">
    <!--
    [
      {
        "@id": "http://purl.oreilly.com/works/45U8QJGZSQKDH8N",
        "@type": "http://purl.org/vocab/frbr/core#Work",
        "http://purl.org/dc/terms/title": "Just a Geek",
        "http://purl.org/dc/terms/creator": "Whil Wheaton",
        "http://purl.org/vocab/frbr/core#realization":
        [
          "http://purl.oreilly.com/products/9780596007683.BOOK",
          "http://purl.oreilly.com/products/9780596802189.EBOOK"
        ]
      },
      {
        "@id": "http://purl.oreilly.com/products/9780596007683.BOOK",
        "@type": "http://purl.org/vocab/frbr/core#Expression",
        "http://purl.org/dc/terms/type": "http://purl.oreilly.com/product-types/BOOK"
      },
      {
        "@id": "http://purl.oreilly.com/products/9780596802189.EBOOK",
        "@type": "http://purl.org/vocab/frbr/core#Expression",
        "http://purl.org/dc/terms/type": "http://purl.oreilly.com/product-types/EBOOK"
      }
    ]
    -->
    </pre>
  </section>
</section>

<section class="appendix normative">
  <h2>IANA Considerations</h2>

  <p>This section has been submitted to the Internet Engineering Steering
    Group (IESG) for review, approval, and registration with IANA.</p>

  <h3>application/ld+json</h3>
  <dl>
    <dt>Type name:</dt>
    <dd>application</dd>
    <dt>Subtype name:</dt>
    <dd>ld+json</dd>
    <dt>Required parameters:</dt>
    <dd>None</dd>
    <dt>Optional parameters:</dt>
    <dd>
      <dl>
        <dt><code>profile</code></dt>
        <dd>
          <p>A non-empty list of space-separated URIs identifying specific
            constraints or conventions that apply to a JSON-LD document according to [[RFC6906]].
            A profile does not change the semantics of the resource representation
            when processed without profile knowledge, so that clients both with
            and without knowledge of a profiled resource can safely use the same
            representation. The <code>profile</code> parameter MAY be used by
            clients to express their preferences in the content negotiation process.
            If the profile parameter is given, a server SHOULD return a document that
            honors the profiles in the list which are recognized by the server.
            It is RECOMMENDED that profile URIs are dereferenceable and provide
            useful documentation at that URI. For more information and background
            please refer to [[RFC6906]].</p>
          <p>This specification defines three values for the <code>profile</code> parameter.
            To request or specify <a href="#expanded-document-form">expanded JSON-LD document form</a>,
            the URI <code>http://www.w3.org/ns/json-ld#expanded</code> SHOULD be used.
            To request or specify <a href="#compacted-document-form">compacted JSON-LD document form</a>,
            the URI <code>http://www.w3.org/ns/json-ld#compacted</code> SHOULD be used.
            To request or specify <a href="#flattened-document-form">flattened JSON-LD document form</a>,
            the URI <code>http://www.w3.org/ns/json-ld#flattened</code> SHOULD be used.
            Please note that, according [[HTTP11]], the value of the <code>profile</code>
            parameter has to be enclosed in quotes (<code>"</code>) because it contains
            special characters and, if multiple profiles are combined, whitespace.</p>
          <p>When processing the "profile" media type parameter, it is important to
            note that its value contains one or more URIs and not IRIs. In some cases
            it might therefore be necessary to convert between IRIs and URIs as specified in
            <cite><a href="http://tools.ietf.org/html/rfc3986#section-5.1">section 3 Relationship between IRIs and URIs</a></cite>
            of [[RFC3987]].</p>
        </dd>
      </dl>
    </dd>
    <dt>Encoding considerations:</dt>
    <dd>See RFC&nbsp;6839, section 3.1.</dd>
    <dt>Security considerations:</dt>
    <dd>See [[!RFC7159]]
      <p>Since JSON-LD is intended to be a pure data exchange format for
        directed graphs, the serialization SHOULD NOT be passed through a
        code execution mechanism such as JavaScript's <code>eval()</code>
        function to be parsed. An (invalid) document may contain code that,
        when executed, could lead to unexpected side effects compromising
        the security of a system.</p>
      <p>When processing JSON-LD documents, links to remote contexts are
        typically followed automatically, resulting in the transfer of files
        without the explicit request of the user for each one. If remote
        contexts are served by third parties, it may allow them to gather
        usage patterns or similar information leading to privacy concerns.
        Specific implementations, such as the API defined in the
        JSON-LD Processing Algorithms and API specification [[JSON-LD-API]],
        may provide fine-grained mechanisms to control this behavior.</p>
      <p>JSON-LD contexts that are loaded from the Web over non-secure connections,
        such as HTTP, run the risk of being altered by an attacker such that
        they may modify the JSON-LD <a>active context</a> in a way that
        could compromise security. It is advised that any application that
        depends on a remote context for mission critical purposes vet and
        cache the remote context before allowing the system to use it.</p>
      <p>Given that JSON-LD allows the substitution of long IRIs with short terms,
        JSON-LD documents may expand considerably when processed and, in the worst case,
        the resulting data might consume all of the recipient's resources. Applications
        should treat any data with due skepticism.</p>
    </dd>
    <dt>Interoperability considerations:</dt>
    <dd>Not Applicable</dd>
    <dt>Published specification:</dt>
    <dd>http://www.w3.org/TR/json-ld</dd>
    <dt>Applications that use this media type:</dt>
    <dd>Any programming environment that requires the exchange of
      directed graphs. Implementations of JSON-LD have been created for
      JavaScript, Python, Ruby, PHP, and C++.
    </dd>
    <dt>Additional information:</dt>
    <dd>
      <dl>
        <dt>Magic number(s):</dt>
        <dd>Not Applicable</dd>
        <dt>File extension(s):</dt>
        <dd>.jsonld</dd>
        <dt>Macintosh file type code(s):</dt>
        <dd>TEXT</dd>
      </dl>
    </dd>
    <dt>Person &amp; email address to contact for further information:</dt>
    <dd>Manu Sporny &lt;msporny@digitalbazaar.com&gt;</dd>
    <dt>Intended usage:</dt>
    <dd>Common</dd>
    <dt>Restrictions on usage:</dt>
    <dd>None</dd>
    <dt>Author(s):</dt>
    <dd>Manu Sporny, Dave Longley, Gregg Kellogg, Markus Lanthaler, Niklas Lindström</dd>
    <dt>Change controller:</dt>
    <dd>W3C</dd>
  </dl>

  <p>Fragment identifiers used with <a href="#application-ld-json">application/ld+json</a>
    are treated as in RDF syntaxes, as per
    <cite><a href="http://www.w3.org/TR/rdf11-concepts/#section-fragID">RDF 1.1 Concepts and Abstract Syntax</a></cite>
    [[RDF11-CONCEPTS]].</p>
</section>

<section class="appendix informative">
  <h2>Acknowledgements</h2>

  <p>The authors would like to extend a deep appreciation and the most sincere
    thanks to Mark Birbeck, who contributed foundational concepts
    to JSON-LD via his work on RDFj. JSON-LD uses a number of core concepts
    introduced in RDFj, such as the context as a mechanism to provide an
    environment for interpreting JSON data. Mark had also been very involved in
    the work on RDFa as well. RDFj built upon that work. JSON-LD exists
    because of the work and ideas he started nearly a decade ago in 2004.</p>

  <p>A large amount of thanks goes out to the JSON-LD Community Group
    participants who worked through many of the technical issues on the mailing
    list and the weekly telecons - of special mention are François Daoust,
    Stéphane Corlosquet, Lin Clark, and Zdenko 'Denny' Vrandečić.</p>

  <p>The work of David I. Lehn and Mike Johnson are appreciated for
    reviewing, and performing several early implementations
    of the specification. Thanks also to Ian Davis for this work on RDF/JSON.</p>

  <p>Thanks to the following individuals, in order of their first name, for
    their input on the specification: Adrian Walker, Alexandre Passant,
    Andy Seaborne, Ben Adida, Blaine Cook, Bradley Allen, Brian Peterson,
    Bryan Thompson, Conal Tuohy, Dan Brickley, Danny Ayers, Daniel Leja,
    Dave Reynolds, David Booth, David I. Lehn, David Wood, Dean Landolt,
    Ed Summers, elf Pavlik,
    Eric Prud'hommeaux, Erik Wilde, Fabian Christ, Jon A. Frost, Gavin Carothers,
    Glenn McDonald, Guus Schreiber, Henri Bergius, Jose María Alvarez Rodríguez,
    Ivan Herman, Jack Moffitt, Josh Mandel, KANZAKI Masahide, Kingsley Idehen,
    Kuno Woudt, Larry Garfield, Mark Baker, Mark MacGillivray, Marko Rodriguez,
    Marios Meimaris, Matt Wuerstl,
    Melvin Carvalho, Nathan Rixham, Olivier Grisel, Paolo Ciccarese, Pat Hayes,
    Patrick Logan, Paul Kuykendall, Pelle Braendgaard,
    Peter Patel-Schneider, Peter Williams, Pierre-Antoine Champin,
    Richard Cyganiak, Roy T. Fielding, Sandro Hawke, Simon Grant, Srecko Joksimovic,
    Stephane Fellah, Steve Harris, Ted Thibodeau Jr., Thomas Steiner, Tim Bray,
    Tom Morris, Tristan King, Sergio Fernández, Werner Wilms, and William Waites.</p>
</section>

</body>
</html><|MERGE_RESOLUTION|>--- conflicted
+++ resolved
@@ -2586,30 +2586,6 @@
 </section>
 
 <section class="informative changed">
-<<<<<<< HEAD
-  <h2>Nested Properties</h2>
-
-  <p>Many JSON APIs separate properties from their entities using an
-    intermediate object; in JSON-LD these are called <a>nested properties</a>.
-    For example, a set of possible labels may be grouped
-    under a common property:</p>
-  <pre class="example" data-transform="updateExample"
-       title="Nested properties">
-  <!--
-  {
-    "@context": {
-      "skos": "http://www.w3.org/2004/02/skos/core#",
-      ****"labels": "@nest"****,
-      "main_label": {"@id": "skos:prefLabel"},
-      "other_label": {"@id": "skos:altLabel"},
-      "homepage": {"@id": "http://schema.org/description", "@type": "@id"}
-    },
-    "@id": "http://example.org/myresource",
-    "homepage": "http://example.org",
-    "labels": {
-       "main_label": "This is the main label for my resource",
-       "other_label": "This is the other label"
-=======
   <h2>Node Identifier Indexing</h2>
 
   <p>In addition to <a>index maps</a>, JSON-LD introduces the notion of <a>id maps</a>
@@ -2648,36 +2624,11 @@
          "body": "Die Werte an Warenbörsen stiegen im Sog eines starken Handels von Rohöl...",
          "words": 1204
        }****
->>>>>>> 85bf7dd4
     }
   }
   -->
   </pre>
 
-<<<<<<< HEAD
-  <p>By defining <em>labels</em> using the <a>keyword</a> <code>@nest</code>,
-    a <a>JSON-LD processor</a> will ignore the nesting created by using the
-    <em>labels</em> property and process the contents as if it were declared
-    directly within containing object. In this case, the <em>labels</em>
-    property is semantically meaningless. Defining it as equivalent to
-    <code>@nest</code> causes it to be ignored when expanding, making it
-    equivalent to the following:</p>
-
-  <pre class="example" data-transform="updateExample"
-       title="Nested properties folded into containing object">
-  <!--
-  {
-    "@context": {
-      "skos": "http://www.w3.org/2004/02/skos/core#",
-      "main_label": {"@id": "skos:prefLabel"},
-      "other_label": {"@id": "skos:altLabel"},
-      "homepage": {"@id": "http://schema.org/description", "@type": "@id"}
-    },
-    "@id": "http://example.org/myresource",
-    "homepage": "http://example.org",
-    ****"main_label": "This is the main label for my resource",
-    "other_label": "This is the other label"****
-=======
   <p>In the example above, the <code>post</code> <a>term</a> has
     been marked as an <a>id map</a>. The <code>http://example.com/posts/1/en</code> and
     <code>http://example.com/posts/1/de</code> keys will be interpreted
@@ -2725,12 +2676,70 @@
       }
       
     }
->>>>>>> 85bf7dd4
-  }
-  -->
-  </pre>
-
-<<<<<<< HEAD
+  }
+  -->
+  </pre>
+
+  <p>In the example above, the <code>affiliation</code> <a>term</a> has
+    been marked as an <a>type map</a>. The <code>schema:Corporpation</code> and
+    <code>schema:ProfessionalService</code> keys will be interpreted
+    as the <code>@type</code> property of the <a>node object</a> value.</p>
+</section>
+
+<section class="informative changed">
+  <h2>Nested Properties</h2>
+
+  <p>Many JSON APIs separate properties from their entities using an
+    intermediate object; in JSON-LD these are called <a>nested properties</a>.
+    For example, a set of possible labels may be grouped
+    under a common property:</p>
+  <pre class="example" data-transform="updateExample"
+       title="Nested properties">
+  <!--
+  {
+    "@context": {
+      "skos": "http://www.w3.org/2004/02/skos/core#",
+      ****"labels": "@nest"****,
+      "main_label": {"@id": "skos:prefLabel"},
+      "other_label": {"@id": "skos:altLabel"},
+      "homepage": {"@id": "http://schema.org/description", "@type": "@id"}
+    },
+    "@id": "http://example.org/myresource",
+    "homepage": "http://example.org",
+    "labels": {
+       "main_label": "This is the main label for my resource",
+       "other_label": "This is the other label"
+    }
+  }
+  -->
+  </pre>
+
+  <p>By defining <em>labels</em> using the <a>keyword</a> <code>@nest</code>,
+    a <a>JSON-LD processor</a> will ignore the nesting created by using the
+    <em>labels</em> property and process the contents as if it were declared
+    directly within containing object. In this case, the <em>labels</em>
+    property is semantically meaningless. Defining it as equivalent to
+    <code>@nest</code> causes it to be ignored when expanding, making it
+    equivalent to the following:</p>
+
+  <pre class="example" data-transform="updateExample"
+       title="Nested properties folded into containing object">
+  <!--
+  {
+    "@context": {
+      "skos": "http://www.w3.org/2004/02/skos/core#",
+      "main_label": {"@id": "skos:prefLabel"},
+      "other_label": {"@id": "skos:altLabel"},
+      "homepage": {"@id": "http://schema.org/description", "@type": "@id"}
+    },
+    "@id": "http://example.org/myresource",
+    "homepage": "http://example.org",
+    ****"main_label": "This is the main label for my resource",
+    "other_label": "This is the other label"****
+  }
+  -->
+  </pre>
+
   <p>Similarly, node definitions may contain a <code>@nest</code> property to
     reference a term aliased to <code>@nest</code> which causes such
     values to be nested under that aliased term.</p>
@@ -2754,12 +2763,6 @@
  }
   -->
   </pre>
-=======
-  <p>In the example above, the <code>affiliation</code> <a>term</a> has
-    been marked as an <a>type map</a>. The <code>schema:Corporpation</code> and
-    <code>schema:ProfessionalService</code> keys will be interpreted
-    as the <code>@type</code> property of the <a>node object</a> value.</p>
->>>>>>> 85bf7dd4
 </section>
 
 <section class="informative">
@@ -3373,7 +3376,34 @@
   </section>
 
   <section class="changed">
-<<<<<<< HEAD
+    <h2>Id Maps</h2>
+
+    <p>An <a>id map</a> is used to associate an <a>IRI</a> with a value that allows easy
+      programatic access. An <a>id map</a> may be used as a term value within a <a>node object</a> if the <a>term</a>
+      is defined with <code>@container</code> set to <code>@id</code>. The keys of an <a>id map</a> MUST be <a>IRIs</a>
+      (<a>relative IRI</a>, <a>compact IRI</a> (including <a>blank node identifiers</a>), or <a>absolute IRI</a>)
+      and the values MUST be <a>node objects</a>.</p>
+
+    <p>If the value contains a property expanding to <code>@id</code>, it's value MUST
+      be equivalent to the referencing key. Otherwise, the property from the value is used as
+      the <code>@id</code> of the <a>node object</a> value when expanding.</p>
+  </section>
+
+  <section class="changed">
+    <h2>Type Maps</h2>
+
+    <p>An <a>type map</a> is used to associate an <a>IRI</a> with a value that allows easy
+      programatic access. An <a>id map</a> may be used as a term value within a <a>node object</a> if the <a>term</a>
+      is defined with <code>@container</code> set to <code>@id</code>. The keys of an <a>id map</a> MUST be <a>IRIs</a>
+      (<a>relative IRI</a>, <a>compact IRI</a> (including <a>blank node identifiers</a>), or <a>absolute IRI</a>)
+      and the values MUST be <a>node objects</a>.</p>
+
+    <p>If the value contains a property expanding to <code>@id</code>, it's value MUST
+      be equivalent to the referencing key. Otherwise, the property from the value is used as
+      the <code>@id</code> of the <a>node object</a> value when expanding.</p>
+  </section>
+
+  <section class="changed">
     <h2>Property Nesting</h2>
 
     <p>A <a>nested property</a> is used to gather <a>properties</a> of a <a>node object</a> in a separate
@@ -3384,33 +3414,6 @@
 
     <p>Semantically, nesting is treated as if the properties and values were declared directly
       within the containing <a>node object</a>.</p>
-=======
-    <h2>Id Maps</h2>
-
-    <p>An <a>id map</a> is used to associate an <a>IRI</a> with a value that allows easy
-      programatic access. An <a>id map</a> may be used as a term value within a <a>node object</a> if the <a>term</a>
-      is defined with <code>@container</code> set to <code>@id</code>. The keys of an <a>id map</a> MUST be <a>IRIs</a>
-      (<a>relative IRI</a>, <a>compact IRI</a> (including <a>blank node identifiers</a>), or <a>absolute IRI</a>)
-      and the values MUST be <a>node objects</a>.</p>
-
-    <p>If the value contains a property expanding to <code>@id</code>, it's value MUST
-      be equivalent to the referencing key. Otherwise, the property from the value is used as
-      the <code>@id</code> of the <a>node object</a> value when expanding.</p>
-  </section>
-
-  <section class="changed">
-    <h2>Type Maps</h2>
-
-    <p>An <a>type map</a> is used to associate an <a>IRI</a> with a value that allows easy
-      programatic access. An <a>id map</a> may be used as a term value within a <a>node object</a> if the <a>term</a>
-      is defined with <code>@container</code> set to <code>@id</code>. The keys of an <a>id map</a> MUST be <a>IRIs</a>
-      (<a>relative IRI</a>, <a>compact IRI</a> (including <a>blank node identifiers</a>), or <a>absolute IRI</a>)
-      and the values MUST be <a>node objects</a>.</p>
-
-    <p>If the value contains a property expanding to <code>@id</code>, it's value MUST
-      be equivalent to the referencing key. Otherwise, the property from the value is used as
-      the <code>@id</code> of the <a>node object</a> value when expanding.</p>
->>>>>>> 85bf7dd4
   </section>
 
 <section class="normative">
@@ -3682,17 +3685,14 @@
     <li>An <a>expanded term definition</a> can now have an
       <code>@context</code> property, which defines a <a>context</a> used for values of
       a <a>property</a> identified with such a <a>term</a>.</li>
-<<<<<<< HEAD
+    <li><code>@container</code> values within an <a>expanded term definition</a> may now
+      include <code>@id</code> and <code>@type</code>, corresponding to <a>id maps</a> and <a>type maps</a>.</li>
     <li>An <a>expanded term definition</a> can now have an
       <code>@nest</code> property, which identifies a term expanding to
       <code>@nest</code> which is used for containing properties using the same
       <code>@nest</code> mapping. When expanding, the values of a property
       expanding to <code>@nest</code> are treated as if they were contained
       within the enclosing <a>node object</a> directly.</li>
-=======
-    <li><code>@container</code> values within an <a>expanded term definition</a> may now
-      include <code>@id</code> and <code>@type</code>, corresponding to <a>id maps</a> and <a>type maps</a>.</li>
->>>>>>> 85bf7dd4
   </ul>
 </section>
 
