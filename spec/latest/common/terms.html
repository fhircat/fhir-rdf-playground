--- conflicted
+++ resolved
@@ -49,11 +49,7 @@
       character is represented as a single character string.</dd>
     <dt><dfn>true</dfn> and <dfn>false</dfn></dt><dd>
       <a data-cite="RFC7159#section-3" class="externalDFN">Values</a> that are used to express one of two possible
-<<<<<<< HEAD
       <dfn data-cite="WEBIDL#idl-boolean" data-lt="booleans" class="preserve">boolean</dfn> states.</dd>
-=======
-      <dfn data-cite="WEBIDL#idl-boolean" class="preserve">boolean</dfn> states.</dd>
->>>>>>> 843a70e4
   </dl>
 
   <p>Furthermore, the following terminology is used throughout this document:</p>
