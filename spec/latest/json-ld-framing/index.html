﻿<!DOCTYPE html>
<html lang="en">
<head>
<title>JSON-LD Framing 1.1</title>
<meta http-equiv="content-type" content="text/html; charset=UTF-8"/>
<script type="text/javascript" src="https://www.w3.org/Tools/respec/respec-w3c-common" class="remove"></script>
<script type="text/javascript" src="../common/common.js" class="remove"></script>
<script type="text/javascript" class="remove">
//<![CDATA[
  var respecConfig = {
      // extend the bibliography entries
      localBiblio:          jsonld.localBiblio,

      // specification status (e.g. WD, LCWD, NOTE, etc.). If in doubt use ED.
      specStatus:           "CG-DRAFT",
      // if you wish the publication date to be other than today, set this
      //publishDate:          "2012-08-30",
      copyrightStart:       "2010",

      // the specification's short name, as in http://www.w3.org/TR/short-name/
      shortName:            "json-ld-framing",
      subtitle:             "An Application Programming Interface for the JSON-LD Syntax",

      // if there is a previously published draft, uncomment this and set its YYYY-MM-DD date
      // and its maturity status
      prevVersion:           "http://json-ld.org/spec/ED/json-ld-framing/20120830/",
      previousPublishDate:  "2012-08-30",
      previousMaturity:     "CG-DRAFT",
      previousDiffURI:      "http://json-ld.org/spec/ED/json-ld-framing/20120830/",

      // if there a publicly available Editor's Draft, this is the link
      edDraftURI:           "http://json-ld.org/spec/latest/json-ld-framing/",
      testSuiteURI:           "http://json-ld.org/test-suite/",

      // if this is a LCWD, uncomment and set the end of its review period
      // lcEnd: "2009-08-05",

      // if you want to have extra CSS, append them to this list
      // it is recommended that the respec.css stylesheet be kept
      // extraCSS: [],

      issueBase:              "https://github.com/json-ld/json-ld.org/issues/",
      githubAPI:              "https://api.github.com/repos/json-ld/json-ld.org",
      includePermalinks:      true,
      noRecTrack:             false,
      postProcess:            [internalizeTermListReferences],

      // editors, add as many as you like
      // only "name" is required
      editors:  [
          { name: "Manu Sporny", url: "http://manu.sporny.org/",
            company: "Digital Bazaar", companyURL: "http://digitalbazaar.com/" },
          { name: "Gregg Kellogg", url: "http://greggkellogg.net/",
            company: "Kellogg Associates", companyURL: "http://kellogg-assoc.com/" },
          { name: "Dave Longley", url: "http://digitalbazaar.com/",
            company: "Digital Bazaar", companyURL: "http://digitalbazaar.com/"},
          { name: "Markus Lanthaler", url: "http://www.markus-lanthaler.com/",
            company: "Graz University of Technology", companyURL: "http://www.tugraz.at/" }
      ],

      // authors, add as many as you like.
      // This is optional, uncomment if you have authors as well as editors.
      // only "name" is required. Same format as editors.

      authors:  [
          { name: "Dave Longley", url: "http://digitalbazaar.com/",
            company: "Digital Bazaar", companyURL: "http://digitalbazaar.com/"},
          { name: "Manu Sporny", url: "http://digitalbazaar.com/",
            company: "Digital Bazaar", companyURL: "http://digitalbazaar.com/" },
          { name: "Gregg Kellogg", url: "http://greggkellogg.net/",
            company: "Kellogg Associates", companyURL: "http://kellogg-assoc.com/" },
          { name: "Markus Lanthaler", url: "http://www.markus-lanthaler.com/",
            company: "Graz University of Technology", companyURL: "http://www.tugraz.at/" }
      ],

      bugTracker:             {
        open: "https://github.com/json-ld/json-ld.org/issues?q=is%3Aopen+is%3Aissue+label%3A1.1+label%3Aframing",
        new:  "https://github.com/json-ld/json-ld.org/issues/new"
      },

      otherLinks: [{
        key: "Version control",
        data: [{
          value: "Github Repository",
          href: "https://github.com/json-ld/json-ld.org"
        }]
      }],

      // name of the WG
      wg:           "Linking Data in JSON Community Group",

      // URI of the public WG page
      wgURI:        "http://json-ld.org/",

      // name (with the @w3c.org) of the public mailing to which comments are due
      wgPublicList: "public-linked-json@w3c.org",

      // URI of the patent status for this WG, for Rec-track documents
      // !!!! IMPORTANT !!!!
      // This is important for Rec-track documents, do not copy a patent URI from a random
      // document unless you know what you're doing. If in doubt ask your friendly neighbourhood
      // Team Contact.
      wgPatentURI:  "",
      maxTocLevel: 4
      //alternateFormats: [ {uri: "diff-20120524.html", label: "diff to previous version"} ],
  };
//]]>
</script>
<style type="text/css">
  .diff { font-weight:bold; color:#0a3; }
  .error a {
    color:  #ff4500;
    border-bottom:  1px dotted #ff4500;
    text-decoration: none;
  }
  ol.algorithm {
    counter-reset: numsection;
    list-style-type: none;
  }
  ol.algorithm > li {
    margin: 1em -1em;
    padding-right: 1em;
    text-indent: -1em;
  }
  ol.algorithm > li:before {
    font-weight: bold;
    counter-increment: numsection;
    content: counters(numsection, ".") " ";
  }
  ol.algorithm>li p, ol.algorithm>li div {text-indent: 0em}
  ol.algorithm>li>p:first-child {position: relative; display: inline;}
</style>
</head>

<body>
<section id="abstract">
<p>JSON-LD Framing allows developers to query by example and
  force a specific tree layout to a JSON-LD document.</p>
</section>

<section id='sotd'>
<p>This document is an experimental work in progress.</p>
<!-- <p>
This document has been reviewed by W3C Members, by software
developers, and by other W3C groups and interested parties, and is
endorsed by the Director as a W3C Recommendation. It is a stable
document and may be used as reference material or cited from another
document. W3C's role in making the Recommendation is to draw attention
to the specification and to promote its widespread deployment. This
enhances the functionality and interoperability of the Web.
</p> -->
</section>

<section id='introduction'>
<h1>Introduction</h1>
<p>A JSON-LD document is a representation of a directed graph. A single
  directed graph can have many different serializations, each expressing
  exactly the same information. Developers typically work with trees, represented as
  <a>JSON objects</a>. While mapping a graph to
  a tree can be done, the layout of the end result must be specified in advance.
  A <a>Frame</a> can be used by a developer on a JSON-LD document to
  specify a deterministic layout for a graph.</p>

<section>
<h2>How to Read this Document</h2>

<p>
This document is a detailed specification for a serialization of Linked
Data in JSON. The document is primarily intended for the following audiences:
</p>

<ul>
  <li>Authors who want to query JSON-LD documents to create representations
    more appropriate for a given use case.</li>
  <li>Software developers that want to implement <a>processors</a> and APIs for
  JSON-LD.</li>
</ul>

<p>
To understand the basics in this specification you must first be familiar with
JSON, which is detailed in [[!RFC7159]]. You must also understand the
JSON-LD Syntax [[!JSON-LD]], which is the base syntax used by all of the
algorithms in this document,
and the JSON-LD API [[!JSON-LD-API]]. To understand the API and how it is
intended to operate  in a programming environment, it is useful to have working
knowledge of the JavaScript programming language [[ECMA-262]] and
WebIDL [[!WebIDL-2]]. To understand how JSON-LD maps to RDF, it is helpful to be
familiar with the basic RDF concepts [[!RDF-CONCEPTS]].</p>

</section>

<section>
  <h2>Contributing</h2>

  <p>There are a number of ways that one may participate in the development of
    this specification:</p>

  <ul>
    <li>Technical discussion typically occurs on the public mailing list:
      <a href="http://lists.w3.org/Archives/Public/public-linked-json/">public-linked-json@w3.org</a></li>

    <!--<li><a href="http://json-ld.org/minutes/">Public teleconferences</a> are held
      on Tuesdays at 1500UTC on the second and fourth week of each month.</li> -->

    <li>The <a href="http://webchat.freenode.net/?channels=json-ld">#json-ld</a>
      IRC channel is available for real-time discussion on irc.freenode.net.</li>
  </ul>

</section>

<section>
  <h3>Terminology</h3>

  <div data-include="../common/terms.html"
      data-oninclude="restrictReferences"></div>
</section>

<section>
  <h2>Typographical conventions</h2>
  <div data-include="../common/typographical-conventions.html"></div>
</section>

</section>

<section id="conformance">
  <p>There is one class of products that can claim conformance to this
    specification: <a>JSON-LD Processors</a>.</p>

  <p>A conforming <a>JSON-LD Processor</a> is a system which can perform the
    <a href="#framing-algorithm">Framing</a> operation in a manner consistent with
    the algorithms defined in this specification.</p>

  <p><a>JSON-LD Processors</a> MUST NOT
    attempt to correct malformed <a>IRIs</a> or language tags;
    however, they MAY issue validation warnings. IRIs are not modified other
    than conversion between <a data-lt="relative IRI">relative</a> and
    <a>absolute IRIs</a>.</p>

  <p>The algorithms in this specification are generally written with more concern for clarity
    than efficiency. Thus, <a>JSON-LD Processors</a> MAY
    implement the algorithms given in this specification in any way desired,
    so long as the end result is indistinguishable from the result that would
    be obtained by the specification's algorithms.</p>

  <p class="note">Implementers can partially check their level of conformance to
    this specification by successfully passing the test cases of the JSON-LD test
    suite [[JSON-LD-TESTS]]. Note, however, that passing all the tests in the test
    suite does not imply complete conformance to this specification. It only implies
    that the implementation conforms to aspects tested by the test suite.</p>
</section> <!-- end of Conformance section -->

<section>
<h1>Algorithms</h1>

<p>All algorithms described in this section are intended to operate on
  language-native data structures. That is, the serialization to a text-based
  JSON document isn't required as input or output to any of these algorithms.</p>

<p>Reference to JSON data structures are interpreted using their <em>abstract representation</em> for the purpose
  of describing algorithms.</p>

<section>
  <h2>Syntax Tokens and Keywords</h2>

  <p>This specification adds a number of <a>keywords</a> (<dfn>framing keywords</dfn>) to
    the ones defined in the [[!JSON-LD]] specification:</p>

  <dl>
    <dt><code>@default</code></dt>
    <dd>Used in <a href="#framing">Framing</a> to set the default value for
      an output property when the framed <a>node object</a> does not include such a property.</dd>
    <dt><code>@embed</code></dt>
    <dd>Used in <a href="#framing">Framing</a> to override the
      value of <a>object embed flag</a> within a specific frame. Valid values for
      <code>@embed</code> as the following:
      <dl>
        <dt><code>@always</code></dt><dd>
          Always embed <a>node objects</a> as property values, unless this would
          cause a circular reference.
        </dd>
        <dt><code>@last</code></dt><dd>
          Only the last value within a given <a>node object</a> should be embedded,
          previous values of other properties use a <a>node reference</a>. This is the
          default value if neither <code>@embed</code> nor <a>object embed flag</a>
          is not specified.
        </dd>
        <dt><code>@link</code></dt><dd>
          In the in-memory <em>abstract representation</em>, nodes are linked directly,
          which allows for circular references.
          Always use a <a>node reference</a> when serializing matching values.
          <span class="ednote">Do we want to describe this here? Or, perhaps
            in a separate JSON-LD Linking document?</span>
        </dd>
        <dt><code>@never</code></dt><dd>
          Always use a <a>node reference</a> when serializing matching values.
        </dd>
        <dt><code>true</code></dt><dd>(equivalent to <code>@last</code>).</dd>
        <dt><code>false</code></dt><dd>(equivalent to <code>@never</code>).</dd>
      </dl>
      <p>Any other value for <code>@embed</code> is invalid and indicates that an
        <a data-link-for="JsonLdFramingErrorCode">invalid @embed value</a>
        error has been detected and processing is aborted.</p>
    </dd>
    <dt><code>@explicit</code></dt>
    <dd>Used in <a href="#framing">Framing</a> to override the
      value of <a>explicit inclusion flag</a> within a specific frame.</dd>
    <dt><code>@null</code></dt>
    <dd>Used in <a href="#framing">Framing</a> when a value of <code>null</code>
      should be returned, which would otherwise be removed when
      <a href="../json-ld-api/#compaction">Compacting</a>.</dd>
    <dt><code>@omitDefault</code></dt>
    <dd>Used in <a href="#framing">Framing</a> to override the
      value of <a>omit default flag</a> within a specific frame.
      <div class="issue">Is this flag really useful? Easier to simply not have a default value,
        if it shouldn't match.</div>
    </dd>
    <dt><code>@requireAll</code></dt>
    <dd>Used in <a href="#framing">Framing</a> to override the
      value of <a>require all flag</a> within a specific frame.</dd>
  </dl>

  <p>All JSON-LD tokens and keywords are case-sensitive.</p>
</section>

<section>
<h2>Framing</h2>
<p>Framing is the process of taking a JSON-LD document, which expresses a
  graph of information, and applying a specific graph layout
  (called a <a>Frame</a>).</p>

<p>Framing makes use of the <a href="../json-ld-api/#node-map-generation">Node Map Generation</a> algorithm
  to place each object defined in the JSON-LD document into a <a>map of flattened subjects</a>, allowing
  them to be operated upon by the <a href="#framing-algorithm">Framing algorithm</a>.</p>

<section>
<h3>Framing Requirements</h3>
<p>A valid <a>JSON-LD Frame</a> is a superset of a valid <a>JSON-LD document</a>,
  allowing additional content, which is preserved through expansion.
  The <cite><a href="http://www.w3.org/TR/json-ld/#json-ld-grammar">Grammar</a></cite> defined in [[JSON-LD]]
  is extended as follows:</p>
  <ul>
    <li>Framing adds <a>framing keywords</a> which may be used as keys of a <a>node object</a>, which MUST be preserved when expanding.
    <li>Values of keys in a <a>frame object</a> that are not <a>keyword</a> MAY also include a <a>default object</a>.
      Values of <code>@default</code> MAY include the value <code>@null</code>,
      or an <a>array</a> containing only <code>@null</code>, in addition to other values
      allowed in the grammar for values of keys expanding to <a>absolute IRIs</a>.
      <a>Processors</a> MUST preserve this value when expanding. All other key/value pairs of
      a <a>default object</a> MUST be ignored.</li>
    <li>The values of <code>@id</code> and <code>@type</code> may also be an empty <a>JSON object</a>, or an <a>array</a>
      containing only an empty <a>JSON object</a>.
      <a>Processors</a> MUST preserve this value when expanding.</li>
  </ul>
</section>

<section>
<h3>Framing Algorithm</h3>

<p>The framing algorithm takes an <a>JSON-LD input</a> (<em>expanded input</em>),
  which  MUST be a <a>JSON-LD document</a> in
  <a href="../json-ld-api/#dfn-expanded-form" class="externalDFN">expanded form</a>,
  an <a>input frame</a> (<em>expanded frame</em>),
  which  MUST be a <a>JSON-LD frame</a> in
    <a href="../json-ld-api/#dfn-expanded-form" class="externalDFN">expanded form</a>,
  a <a>context</a> (<em>context</em>),
  and a number of options and produces <a>JSON-LD output</a>.</p>

<p>If an error is detected in the <em>expanded frame</em>, a processor MUST
  generate a <a>JsonLdFramingError</a> with <a data-link-for="JsonLdFramingError">code</a> set to <a data-link-for="JsonLdFramingErrorCode">invalid frame</a>.
  <span class="ednote">Need more specifics as to what constitutes a valid frame.</span></p>

<p>The recursive algorithm operates with a <a>framing state</a> (<em>state</em>),
  created initially using
  the <a>object embed flag</a> set to <code>true</code>,
  the <a>explicit inclusion flag</a> set to <code>false</code>,
  the <a>require all flag</a> set to <code>true</code>,
  and the <a>omit default flag</a> set to <code>false</code>
  along with <a>map of flattened subjects</a>
  set to the <code>@merged</code> property of the result of performing the
  <a href="../json-ld-api/#node-map-generation">Node Map Generation</a> algorithm on
  <em>expanded input</em>,
  <em>subjectStack</em> set to an empty <a>array</a>,
  <em>link</em> set to an empty <a>dictionary</a>.
  Also initialize <em>results</em> as an empty <a>array</a>.</p>

<p class="note"><a>Processors</a> MAY use other runtime options to set different <a>framing state</a> defaults
  for values of <em>state</em>.</p>

<p>Invoke the recursive algorithm using <a>framing state</a> (<em>state</em>),
  the keys from the <a>map of flattened subjects</a> as <em>subjects</em>,
  <em>expanded frame</em> (<em>frame</em>), <em>result</em> as <em>parent</em>, and
  <code>null</code> as <a>active property</a>.</p>

<p>The recursive algorithm adds elements to <em>parent</em> either by appending
  the element to <em>parent</em>, if it is an <a>array</a>, or by appending it
  to an array associated with <em>active property</em> in <em>parent</em>, if it is a <a>dictionary</a>.
  Note that if <em>parent</em> is an <a>array</a>, <em>active property</em> MUST be <code>null</code>,
  and if it is a <a>dictionary</a>, it MUST NOT be <code>null</code>.</p>

<p>The following series of steps is the recursive
  portion of the framing algorithm:</p>

<ol class="algorithm">
  <li>If <em>frame</em> is an <a>array</a>, set <em>frame</em> to the first member of the <a>array</a>, which MUST be a valid <a>frame</a>.</li>
  <li>Initialize flags <em>embed</em>, <em>explicit</em>, and <em>requireAll</em> from
    <a>object embed flag</a>, <a>explicit inclusion flag</a>, and
    <a>require all flag</a> in <em>state</em> overriding from any property values
    for <code>@embed</code>, <code>@explicit</code>, and <code>@requireAll</code> in <em>frame</em>.</li>
  <li>Create a list of matched subjects by filtering <em>subjects</em> against <em>frame</em>
    using the <a href="#frame-matching">Frame Matching algorithm</a>
    with <em>state</em>, <em>subjects</em>, <em>frame</em>, and <em>requireAll</em>.</li>
  <li>For each <em>id</em> and associated <a>node object</a> <em>node</em>
    from the set of matched subjects, ordered by <em>id</em>:
    <p class="ednote">Can we remove sorting, or make it subject to a processing
      flag? In general, sorting is a performance problem for JSON-LD, and
      inhibits stream processing.</p>
    <ol class="algorithm">
      <li>Initialize <em>output</em> to a new <a>dictionary</a> with <code>@id</code> and <em>id</em>
        and add <em>output</em> to <em>link</em> associated with <em>id</em>.</li>
      <li>If <em>embed</em> is <code>@link</code> and <em>id</em> is in <em>link</em>,
        <em>node</em> already exists in <em>results</em>. Add
        the associated <a>node object</a> from <em>link</em> to <em>parent</em>
        and do not perform additional processing for this <em>node</em>.</li>
      <li>Otherwise, if <em>embed</em> is <code>@never</code> or if a
        circular reference would be created by an embed,
        add <em>output</em> to <em>parent</em>
        and do not perform additional processing for this <em>node</em>.</li>
      <li>Otherwise, if <em>embed</em> is <code>@last</code>,
        remove any existing embedded node from <em>parent</em>.
        <span class="ednote">Requires sorting of subjects. We could consider <code>@sample</code>, to embed
          just the first matched node. With sorting, we could also consider <code>@first</code>.</span></li>
      <li>If <em>embed</em> is <code>@last</code> or <code>@always</code>
        <ol class="algorithm">
          <li>For each <em>property</em> and <em>objects</em> in <em>node</em>, ordered by <em>property</em>:
            <ol class="algorithm">
              <li>If <em>property</em> is a <a>keyword</a>, add <em>property</em> and <em>objects</em>
                to <em>output</em>.</li>
              <li>Otherwise, if <em>property</em> is not in <em>frame</em>, and <em>explicit</em> is <code>true</code>,
                <a>processors</a> MUST NOT add any values for <em>property</em> to <em>output</em>, and the following
                steps are skipped.</li>
              <li>For each <em>item</em> in <em>objects</em>:
                <ol class="algorithm">
                  <li>If <em>item</em> is a <a>dictionary</a> with the property <code>@list</code>, then each
                    <em>listitem</em> in the list is processed in sequence and added to a new list <a>dictionary</a>
                    in output:
                    <ol class="algorithm">
                      <li>If <em>listitem</em> is a <a>node reference</a>,
                        invoke the recursive algorithm using <em>state</em>,
                        the value of <code>@id</code> from <em>listitem</em>
                        as the sole member of a new <em>subjects</em> <a>array</a>,
                        the first value from <code>property</code> in <em>frame</em> as <em>frame</em>,
                        <em>list</em> as <em>parent</em>, and <code>@list</code> as <em>active property</em>.
<<<<<<< HEAD
=======
                        If <em>frame</em> does not exist, create a new <em>frame</em> using a new <a>dictionary</a>
                        with properties for <code>@embed</code>, <code>@explicit</code> and <code>@requireAll</code>
                        taken from <em>embed</em>, <em>explicit</em> and <em>requireAll</em>.
                        <span class="ednote">Could this use the <em>list</em> <a>array</a>, and <code>null</code> for <em>active property</em>?</span></li>
>>>>>>> 5d97a28c
                      <li>Otherwise, append a copy of <em>listitem</em> to <code>@list</code> in <em>list</em>.</li>
                    </ol>
                  </li>
                  <li>If <em>item</em> is a <a>node reference</a>,
                    invoke the recursive algorithm using <em>state</em>,
                    the value of <code>@id</code> from <em>item</em>
                    as the sole member of a new <em>subjects</em> <a>array</a>,
                    the first value from <em>property</em> in <em>frame</em> as <em>frame</em>,
<<<<<<< HEAD
                    <em>output</em> as <em>parent</em>, and <em>property</em> as <em>active property</em>.</li>
                  <li>Otherwise, if item matches using the <a href="#value-matching">Value matching algorithm</a>,
                    where the <em>pattern</em> is taken from the first value from <em>property</em> in <em>frame</em>,
                    append a copy of <em>item</em> to <a>active property</a> in <em>output</em>.</li>
=======
                    <em>output</em> as <em>parent</em>, and <em>property</em> as <em>active property</em>.
                    If <em>frame</em> does not exist, create a new <em>frame</em> using a new <a>dictionary</a>
                    with properties for <code>@embed</code>, <code>@explicit</code> and <code>@requireAll</code>
                    taken from <em>embed</em>, <em>explicit</em> and <em>requireAll</em>.</li>
                  <li>Otherwise, append a copy of <em>item</em> to <a>active property</a> in
                    <em>output</em>.</li>
>>>>>>> 5d97a28c
                </ol>
              </li>
            </ol>
          </li>

          <li>For each non-<a>keyword</a> <em>property</em> and <em>objects</em> in <em>frame</em> that is not in <em>output</em>:
            <ol class="algorithm">
              <li>Let <em>item</em> be the first element in <em>objects</em>, which MUST be a <a>frame object</a>.</li>
              <li>Set <em>property frame</em> to the first item in <em>objects</em> or a newly created <a>frame object</a> if value is <em>objects</em>.
                <em>property frame</em> MUST be a dictionary.</li>
              <li>Skip <em>property</em> and <em>property frame</em> if <em>property frame</em> contains
                <code>@omitDefault</code> with a value of <code>true</code>,
                or does not contain <code>@omitDefault</code> and the value of
                the <a>omit default flag</a> is <code>true</code>.</li>
              <li>Add <em>property</em> to <em>output</em> with a
                new <a>dictionary</a> having a property <code>@preserve</code> and
                a value that is a copy of the value of <code>@default</code> in
                <em>frame</em> if it exists, or the string <code>@null</code>
                otherwise.</li>
            </ol>
          </li>

          <li>If <em>frame</em> has the property <code>@reverse</code>, then
            for each <em>reverse property</em> and <em>sub frame</em> that are the values of <code>@reverse</code> in <em>frame</em>:
            <ol class="algorithm">
              <li>Create a <code>@reverse</code> property in <em>output</em> with a new <a>dictionary</a> <em>reverse dict</em> as its value.</li>
              <li>For each <em>reverse id</em> and <em>node</em> in the <a>map of flattened subjects</a> that has the property
                <em>reverse property</em> containing a <a>node reference</a> with an <code>@id</code> of <em>id</em>:
                <ol class="algorithm">
                  <li>Add <em>reverse property</em> to <em>reverse dict</em> with a new empty <a>array</a> as its value.</li>
                  <li>Invoke the recursive algorithm using <em>state</em>,
                    the <em>reverse id</em>
                    as the sole member of a new <em>subjects</em> <a>array</a>,
                    <em>sub frame</em> as <em>frame</em>,
                    <code>null</code> as <em>active property</em>,
                    and the <a>array</a> value of <em>reverse property</em> in <em>reverse dict</em> as <em>parent</em>.</li>
                </ol>
              </li>
            </ol>
          </li>

          <li>Once output has been set are required in the previous steps,
            add <em>output</em> to <em>parent</em>.</li>
        </ol>
      </li>
    </ol>
  </li>
</ol>

<p>Using <em>result</em> from the recursive algorithm, set <em>compacted results</em> to the result of using the
  <code class="idlMemberName"><a href="../json-ld-api/#dom-jsonldprocessor-compact" class="externalDFN">compact</a></code>
  method using <em>results</em>, <a>context</a>, and
  <a data-lt="JsonLdProcessor-frame-options">options</a>.</p>
<p>If <em>compacted results</em> does not have a top-level <code>@graph</code> <a>keyword</a>, or if its value is
  not an <a>array</a>, modify <em>compacted results</em> to place the non <code>@context</code> <a>properties</a>
  of <em>compacted results</em> into a <a>dictionary</a> contained within the array value of
  <code>@graph</code>.</p>
<p>Recursively, replace all key-value pairs in <em>compacted results</em>
  where the key is <code>@preserve</code> with the value from the key-pair.
  If the value from the key-pair is <code>@null</code>, replace the value with <code>null</code>.
  If, after replacement, an array contains only the value <a>null</a> remove the value, leaving
  an empty <a>array</a>.</p>
<p>Return <em>compacted results</em>.</p>

</section>

<section id="frame-matching">
  <h2>Frame Matching Algorithm</h2>

  <p>The Frame Matching Algorithm is used as part of the <a href="#framing-algorithm">Framing algorithm</a>
    to determine if a particular <a>node object</a> matches the critera set in a <a>frame</a>.
    In general, a node object matches a frame if it meets the matches on <code>@type</code>,
    or <code>@id</code>,
    or if it matches given one of several different properties (or all properties, if the
    <a>require all flag</a> is present.).</p>

  <p class="note">As matching is performed on expanded node objects, all values will be in the form of an array.</p>

  <p>Node matching uses a combination of JSON constructs to match <em>any</em>, <em>zero</em>, or <em>some</em> specific values:</p>
  <dl>
    <dt><code>[]</code> (<code><dfn>match none</dfn></code>)</dt>
    <dd>An empty array matches no values, or a value which is, itself, an empty array.</dd>
    <dt><code>{}</code> (<code><dfn>wildcard</dfn></code>)</dt>
    <dd>An array containing an empty object
      (after excluding any properties which are <a>framing keywords</a>)
      matches any value that is present, and does not match if there are no values.</dd>
    <dt><code>[<a>IRI</a>+]</code></dt>
    <dd>One or more strings in the form of an <a>IRI</a>, used for matching on <code>@type</code> and <code>@id</code>,
      which allows a match on <em>any</em> of the listed IRIs.</dd>
    <dt><code>[<a>frame object</a>]</code> (<code><dfn>node pattern</dfn></code>)</dt>
    <dd>A non-empty <a>frame object</a>, used to match specific values using recursive node matching.</dd>
    <dt><code>[<a>value object</a>]</code> (<code><dfn>value pattern</dfn></code>)</dt>
    <dd>A <a>value object</a>, used to match a specific value. Within a <a>value object</a>,
      the values for <code>@value</code>, <code>@type</code>, and <code>@language</code>
      may also be an array of one or more <a>string</a> values.</dd>
  </dl>

<p>The frame matching algorithm takes the <a>framing state</a> (<em>state</em>),
  a list of subjects to match from the <a>map of flattened subjects</a> (<em>subjects</em>),
  a <a>frame</a> to match against (<em>frame</em>), and the <em>requireAll</em> flag
  and returns a list of matched subjects by filtering each <em>node</em> in <em>subjects</em> as follows:</p>

<p>Frame matching follows an order of precedence, first attempting to match on a particular <code>@id</code>, then
  a particular <code>@type</code> (or lack of <code>@type</code>), then by matching on any or all
  of a set of properties, if neither <code>@id</code>, nor <code>@type</code> are in the frame.</p>

<ol class="algorithm">
  <li><em>Node</em> matches if it has an <code>@id</code> property including any <a>IRI</a> or <a>blank node</a> in the <code>@id</code> property in <em>frame</em>.
    <div class="note">Framing works on <a>map of flattened subjects</a>, and the act of flattening ensures
      that all subjects have an `@id` property; thus the `"@id": []` pattern would never
      match any <a>node object</a>.</div></li>
  <li><em>Node</em> matches if frame has no non-<code>keyword</code> properties.</li>
  <li>If <em>requireAll</em> is <strong>true</strong>, <em>node</em> matches if all non-<a>keyword</a> properties (<em>property</em>) in <em>frame</em> match any of the following conditions.
    Or, if <em>requireAll</em> is <strong>false</strong>, if any of the non-<a>keyword</a> properties (<em>property</em>) in <em>frame</em> match any of the following conditions.
    For the <em>values</em> of each <em>property</em> from <em>frame</em> in <em>node</em>:
    <ol class="algorithm">
      <li>If <em>property</em> is <code>@type</code>:
        <ol class="algorithm">
          <li><em>Property</em> matches if the <code>@type</code> property in frame includes any <a>IRI</a> in <em>values</em>.</li>
          <li>Otherwise, <em>property</em> matches if <em>values</em> is not empty and the <code>@type</code> property in <em>frame</em> is <code><a>wildcard</a></code>.</li>
          <li>Otherwise, <em>property</em> matches if <em>values</em> is empty and the <code>@type</code> property in <em>frame</em> is <code><a>match none</a></code>.</li>
          <li>Otherwise, <em>property</em> does not match.</li>
        </ol>
      </li>
      <li>Otherwise, the value of <em>property</em> in <em>frame</em> MUST be empty, or an array
        containing a valid <a>frame</a>.</li>
      <li><em>Property</em> matches if <em>values</em> is empty, or non existant,
        the value of <em>property</em> in <em>frame</em>
        is a <a>dictionary</a> containing only the key <code>@default</code> with any value,
        and any other property in <em>node</em> has a non-default match.</li>
      <li><em>Node</em> does not match if <em>values</em> is not empty and the value of <em>property</em> in <em>frame</em> is <code><a>match none</a></code>, and further matching is aborted.</li>
      <li>Otherwise, <em>property</em> matches if <em>values</em> is not empty and the value of <em>property</em> in <em>frame</em> is <code><a>wildcard</a></code>.</li>
      <li>Otherwise, if the value of <em>property</em> in <em>frame</em> is a <a>value pattern</a> (<em>value pattern</em>):
        property matching is determined using the <a href="#value-matching">Value matching algorithm</a>. </li>
      <li>Otherwise, for any <strong>node pattern</strong> (<em>node pattern</em>) which is one of the values of <em>property</em> in <em>frame</em>:
        <ol class="algorithm">
          <li>Let <em>value subjects</em> be the list of subjects from the <a>map of flattened subjects</a> matching the <a>node object</a> values from <em>values</em>.</li>
          <li>Let <em>matched subjects</em> be the result of calling this algorithm recursively using
            <em>state</em>, <em>value subjects</em> for <em>subjects</em>, <em>node pattern</em> for <em>frame</em>, and the <em>requireAll</em> flag.</li>
          <li><em><em>Property</em></em> matches if <em>matched subjects</em> is not empty.</li>
        </ol>
      </li>
      <li>Otherwise, <em>property</em> does not match.</li>
    </ol>
  </li>
</ol>
</section>

<section id="value-matching">
  <h2>Value Pattern Matching Algorithm</h2>

  <p>The Value Pattern Matching Algorithm is used as part of the <a href="#framing-algorithm">Framing</a>
    and <a href="#frame-matching">Frame Matching</a> algorithms. A value object
    matches a value pattern using the <code><a>match none</a></code> and <code><a>wildcard</a></code>
    patterns on <code>@value</code>, <code>@type</code>, and
    <code>@language</code>, in addition to allowing a specific value to match a
    set of values defined using the <a>array</a> form for each <a>value
    object</a> property.</p>

  <p>The algorithm takes a <a>value pattern</a> (<em>pattern</em>) and <a>value object</a> (<em>value</em>) as parameters.
    Value matches pattern using the following algorithm:</p>

  <ol class="algorithm">
    <li>Let <em>v1</em>, <em>t1</em>, and <em>l1</em> be the values of <code>@value</code>, <code>@type</code>, and <code>@language</code> in <em>value</em>, or <strong>null</strong> if none exists.</li>
    <li>Let <em>v2</em>, <em>t2</em>, and <em>l2</em> be the values of <code>@value</code>, <code>@type</code>, and <code>@language</code> in <em>value pattern</em>, or <strong>null</strong> if none exists.</li>
    <li><em>Value</em> matches <em>pattern</em> when pattern is <code><a>wildcard</a></code>, or:
      <ol class="algorithm">
        <li><em>v1</em> is in <em>v2</em>, or <em>v1</em> is not <strong>null</strong> and <em>v2</em> is <code><a>wildcard</a></code>, and</li>
        <li><em>t1</em> is in <em>t2</em>, or <em>t1</em> is not <strong>null</strong> and <em>t2</em> is <code><a>wildcard</a></code>, or <strong>null</strong>, or <em>t1</em> is <code>null</code> and <em>t2</em> is <strong>null</strong> or <code><a>match none</a></code>, and</li>
        <li><em>l1</em> is in <em>l2</em>, or <em>l1</em> is not <strong>null</strong> and <em>l2</em> is <code><a>wildcard</a></code>, or <strong>null</strong>, or <em>l1</em> is <code>null</code> and <em>l2</em> is <strong>null</strong> or <code><a>match none</a></code>.</li>
      </ol>
    </li>
  </ol>
</section>

</section>
</section>

<section>
  <h2>The Application Programming Interface</h2>

  <p>This API provides a clean mechanism that enables developers to convert
  JSON-LD data into a a variety of output formats that are easier to work with in
  various programming languages. If a JSON-LD API is provided in a programming
  environment, the entirety of the following API MUST be implemented.
  </p>

  <section>
    <h3>JsonLdProcessor</h3>

    <p>The <a href="../json-ld-api/#dfn-json-ld-processor" class="externalDFN">JSON-LD Processor</a> interface is the high-level programming structure that developers
      use to access the JSON-LD transformation methods. The definition below is an experimental
      extension of the interface defined in the [[JSON-LD-API]].</p>

    <pre class="idl" data-transform="unComment"><!--
      [Constructor]
      interface JsonLdProcessor {
          Promise<dictionary> frame(
            (dictionary or sequence<dictionary> or DOMString) input,
            (dictionary or DOMString) frame,
            optional JsonLdOptions? options);
      };
    --></pre>
    <p>The <dfn>JsonLdProcessor</dfn> interface
      <dfn data-dfn-for="JsonLdProcessor">frame</dfn> method
      <a href="#framing">Frames</a>
      the given <code>input</code> using <a data-lt="JsonLdProcessor-frame-frame">frame</a>
      according to the steps in the <a href="#framing-algorithm">Framing
      Algorithm</a>:</p>
    <ol class="algorithm">
      <li>Create a new <a>Promise</a> <em>promise</em> and return it. The
        following steps are then executed asynchronously.</li>
      <li>Set <em>expanded input</em> to the result of using the
        <a href="../json-ld-api/#dom-jsonldprocessor-expand" class="externalDFN">expand</a>
        method using <a data-lt="JsonLdProcessor-frame-input">input</a> and <a data-lt="JsonLdProcessor-frame-options">options</a>.
      <li>Set <em>expanded frame</em> to the result of using the
        <code class="idlMemberName"><a href="../json-ld-api/#dom-jsonldprocessor-expand" class="externalDFN">expand</a></code>
        method using
        <a data-lt="JsonLdProcessor-frame-frame">frame</a> and
        <a data-lt="JsonLdProcessor-frame-options">options</a> with
        <code class="idlMemberName"><a href="../json-ld-api/#dom-jsonldoptions-expandcontext">expandContext</a></code> set to <code>null</code>
        and <code class="idlMemberName"><a href="../json-ld-api/#dom-jsonldoptions-processingmode">processingMode</a></code> set to <strong>"json-ld-framing-1.1-expand-frame"</strong>.
      <li>Set <em>context</em> to the value of <code>@context</code>
        from <a data-lt="JsonLdProcessor-frame-frame">frame</a>, if it exists, or to
        a new empty <a>context</a>, otherwise.</li>
      <li>Set <em>framed</em> to the result of using the
        <a href="#framing-algorithm">Framing algorithm</a>, passing
        <em>expanded input</em>, <em>expanded frame</em>, <em>context</em>, and <em>options</em>.</li>
      <li>Fulfill the <em>promise</em> passing <em>framed</em>.</li>
    </ol>

    <dl class="parameters">
      <dt><dfn data-lt="JsonLdProcessor-frame-input" data-lt-noDefault>input</dfn></dt>
       <dd>The JSON-LD object or array of JSON-LD objects to perform the framing upon or an
        <a>IRI</a> referencing the JSON-LD document to frame.</dd>
      <dt><dfn data-lt="JsonLdProcessor-frame-frame" data-lt-noDefault>frame</dfn></dt>
      <dd>The frame to use when re-arranging the data of <code>input</code>; either
        in the form of an <a>JSON object</a> or as <a>IRI</a>.</dd>
      <dt><dfn data-lt="JsonLdProcessor-frame-options" data-lt-noDefault>options</dfn></dt>
      <dd>A set of options that MAY affect the framing algorithm such as, e.g., the
        input document's base <a>IRI</a>.</dd>
    </dl>

  </section>

  <section>
    <h3>Error Handling</h3>
    <pre class="idl" data-transform="unComment"><!--
      dictionary JsonLdFramingError {
        JsonLdFramingErrorCode code;
        DOMString? message = null;
      };
      enum JsonLdFramingErrorCode {
        "invalid frame",
        "invalid @embed value"
      };
    --></pre>
    <p>JSON-LD Framing extends the error interface and codes defined in
      <cite><a href="../json-ld-api/#error-handling"></a></cite> [[JSON-LD-API]].

    <dl data-dfn-for="JsonLdFramingErrorCode">
      <dt><dfn>invalid frame</dfn></dt><dd>
        The frame is invalid.
      </dd>
      <dt><dfn>invalid @embed value</dfn></dt><dd>
        The value for <code>@embed</code> is not one recognized for the <a>object embed flag</a>.
      </dd>
    </dl>
  </section>

  <section>
    <h3>Data Structures</h3>
    <p>This section describes datatype definitions used within the JSON-LD API.</p>

    <section>
    <h3>JsonLdContext</h3>
    <p>The <a href="../json-ld-api/#dom-jsonldcontext" class="externalDFN">JsonLdContext</a> type is used to refer to a value that
        that may be a <a>JSON object</a>, a <a>string</a> representing an
        <a>IRI</a>, or an array of <a>JSON objects</a>
        and <a>strings</a>.</p>

    <p>See <a href="../json-ld-api/#dom-jsonldcontext" class="externalDFN">JsonLdOptions</a> definition in [[!JSON-LD-API]].</p>
    </section>

    <section>
    <h3>JsonLdOptions</h3>
    <p>The <a href="../json-ld-api/#dom-jsonldoptions" class="externalDFN">JsonLdOptions</a> type is used to pass various options to the
      <a>JsonLdProcessor</a> methods.</p>

    <pre class="idl" data-transform="unComment"><!--
      dictionary JsonLdOptions {
        (JsonLdEmbed or boolean)  embed = "@last";
        boolean explicit    = false;
        boolean omitDefault = false;
        boolean requireAll  = false;
      };

      enum JsonLdEmbed {
        "@always",
        "@last",
        "@link",
        "@never"
      };
    -->
    </pre>

    <p>In addition to those options defined in [[JSON-LD API]], framing defines these
      additional options:</p>

    <dl>
      <dt><dfn data-dfn-for="JsonLdOptions">embed</dfn></dt>
      <dd>Sets the value <a>object embed flag</a> used in the
        <a href="#framing-algorithm">Framing Algorithm</a>.
        A boolean value of <code>true</code> sets the flag to
        <code>@last</code>, while an value of <code>false</code> sets the flag
        to <code>@never</code>.</dd>
      <dt><dfn data-dfn-for="JsonLdOptions">explicit</dfn></dt>
      <dd>Sets the value <a>explicit inclusion flag</a> used in the
        <a href="#framing-algorithm">Framing Algorithm</a>.
      </dd>
      <dt><dfn data-dfn-for="JsonLdOptions">omitDefault</dfn></dt>
      <dd>Sets the value <a>omit default flag</a> used in the
        <a href="#framing-algorithm">Framing Algorithm</a></dd>
      <dt><dfn data-dfn-for="JsonLdOptions">requireAll</dfn></dt>
      <dd>Sets the value <a>require all flag</a> used in the
        <a href="#framing-algorithm">Framing Algorithm</a></dd>
    </dl>

    <p>See <a href="../json-ld-api/#dom-jsonldoptions" class="externalDFN">JsonLdOptions</a> definition in [[!JSON-LD-API]].</p>
  </section>
  </section>

</section>

<section class="appendix informative">
<h2>IANA Considerations</h2>

<p>This section is included merely for standards community review and will be
submitted to the Internet Engineering Steering Group if this specification
becomes a W3C Recommendation.</p>

<h3>application/ld-frame+json</h3>
<dl>
  <dt>Type name:</dt>
  <dd>application</dd>
  <dt>Subtype name:</dt>
  <dd>ld-frame+json</dd>
  <dt>Required parameters:</dt>
  <dd>None</dd>
  <dt>Optional parameters:</dt>
  <dd>None</dd>
  <dt>Encoding considerations:</dt>
  <dd>The same as the <code>application/json</code> MIME media type.</dd>
  <dt>Security considerations:</dt>
  <dd>Since a JSON-LD frame is intended to specify a deterministic layout
    for a JSON-LD graph, the serialization SHOULD NOT be passed through a
    code execution mechanism such as JavaScript's <code>eval()</code>
    function. It is RECOMMENDED that a conforming parser does not attempt to
    directly evaluate the JSON-LD frame and instead purely parse the
    input into a language-native data structure.</dd>
  <dt>Interoperability considerations:</dt>
  <dd>Not Applicable</dd>
  <dt>Published specification:</dt>
  <dd>The <a href="http://json-ld.org/spec/latest/">JSON-LD</a> specification.</dd>
  <dt>Applications that use this media type:</dt>
  <dd>Any programming environment that requires the exchange of
    directed graphs. Implementations of JSON-LD have been created for
    JavaScript, Python, Ruby, PHP and C++.
  </dd>
  <dt>Additional information:</dt>
  <dd>
    <dl>
      <dt>Magic number(s):</dt>
      <dd>Not Applicable</dd>
      <dt>File extension(s):</dt>
      <dd>.jsonldf</dd>
      <dt>Macintosh file type code(s):</dt>
      <dd>TEXT</dd>
    </dl>
  </dd>
  <dt>Person &amp; email address to contact for further information:</dt>
  <dd>Manu Sporny &lt;msporny@digitalbazaar.com&gt;</dd>
  <dt>Intended usage:</dt>
  <dd>Common</dd>
  <dt>Restrictions on usage:</dt>
  <dd>None</dd>
  <dt>Author(s):</dt>
  <dd>Manu Sporny, Gregg Kellogg, Markus Lanthaler, Dave Longley</dd>
  <dt>Change controller:</dt>
  <dd>W3C</dd>
</dl>

<p>Fragment identifiers have no meaning with
  <a href="#application-ld-frame-json">application/frame-ld+json</a> resources.</p>

</section>

<section class="appendix informative">
  <h4>Open Issues</h4>
  <p>The following is a list of open issues being worked on for the next release.</p>
  <p class="issue" data-number="110"></p>
  <p class="issue" data-number="118"></p>
  <p class="issue" data-number="119"></p>
  <p class="issue" data-number="293"></p>
  <p class="issue" data-number="315"></p>
  <p class="issue" data-number="362"></p>
  <p class="issue" data-number="377"></p>
  <p class="issue" data-number="389"></p>
  <p class="issue" data-number="424"></p>
  <p class="issue" data-number="426"></p>
  <p class="issue" data-number="435"></p>
</section>

<section class="appendix informative">
<h2>Acknowledgements</h2>

<p>A large amount of thanks goes out to the JSON-LD Community Group
participants who worked through many of the technical issues on the mailing
list and the weekly telecons - of special mention are Niklas Lindström,
François Daoust, and Zdenko 'Denny' Vrandečić.
The editors would like to thank Mark Birbeck, who provided a great deal of
the initial push behind the JSON-LD work via his work on RDFj.
The work of Dave Lehn and Mike Johnson are appreciated for reviewing,
and performing several implementations of the specification. Ian Davis is
thanked for this work on RDF/JSON. Thanks also to Nathan Rixham,
Bradley P. Allen,
Kingsley Idehen, Glenn McDonald, Alexandre Passant, Danny Ayers, Ted
Thibodeau Jr., Olivier Grisel, Josh Mandel, Eric Prud'hommeaux,
David Wood, Guus Schreiber, Pat Hayes, Sandro Hawke, and Richard
Cyganiak for their input on the specification.
</p></section>

</body>
</html><|MERGE_RESOLUTION|>--- conflicted
+++ resolved
@@ -447,15 +447,12 @@
                         invoke the recursive algorithm using <em>state</em>,
                         the value of <code>@id</code> from <em>listitem</em>
                         as the sole member of a new <em>subjects</em> <a>array</a>,
-                        the first value from <code>property</code> in <em>frame</em> as <em>frame</em>,
+                        the first value from <code>@list</code> in <em>frame</em> as <em>frame</em>,
                         <em>list</em> as <em>parent</em>, and <code>@list</code> as <em>active property</em>.
-<<<<<<< HEAD
-=======
                         If <em>frame</em> does not exist, create a new <em>frame</em> using a new <a>dictionary</a>
                         with properties for <code>@embed</code>, <code>@explicit</code> and <code>@requireAll</code>
                         taken from <em>embed</em>, <em>explicit</em> and <em>requireAll</em>.
                         <span class="ednote">Could this use the <em>list</em> <a>array</a>, and <code>null</code> for <em>active property</em>?</span></li>
->>>>>>> 5d97a28c
                       <li>Otherwise, append a copy of <em>listitem</em> to <code>@list</code> in <em>list</em>.</li>
                     </ol>
                   </li>
@@ -464,19 +461,12 @@
                     the value of <code>@id</code> from <em>item</em>
                     as the sole member of a new <em>subjects</em> <a>array</a>,
                     the first value from <em>property</em> in <em>frame</em> as <em>frame</em>,
-<<<<<<< HEAD
-                    <em>output</em> as <em>parent</em>, and <em>property</em> as <em>active property</em>.</li>
-                  <li>Otherwise, if item matches using the <a href="#value-matching">Value matching algorithm</a>,
-                    where the <em>pattern</em> is taken from the first value from <em>property</em> in <em>frame</em>,
-                    append a copy of <em>item</em> to <a>active property</a> in <em>output</em>.</li>
-=======
                     <em>output</em> as <em>parent</em>, and <em>property</em> as <em>active property</em>.
                     If <em>frame</em> does not exist, create a new <em>frame</em> using a new <a>dictionary</a>
                     with properties for <code>@embed</code>, <code>@explicit</code> and <code>@requireAll</code>
                     taken from <em>embed</em>, <em>explicit</em> and <em>requireAll</em>.</li>
                   <li>Otherwise, append a copy of <em>item</em> to <a>active property</a> in
                     <em>output</em>.</li>
->>>>>>> 5d97a28c
                 </ol>
               </li>
             </ol>
