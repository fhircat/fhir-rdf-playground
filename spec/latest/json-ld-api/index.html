--- conflicted
+++ resolved
@@ -826,15 +826,9 @@
         </li>
         <li>
           Otherwise, for each key in <em>value</em> having the lexical form of <cite><a
-<<<<<<< HEAD
           href="http://www.w3.org/TR/2009/REC-xml-names-20091208/#NT-NCName">NCName</a></cite> (see [[XML-NAMES]]),
           it's value MUST have be a simple <tref>string</tref> with the lexical form of absolute IRI. Merge the
           key-value pair into the <tref>local context</tref>.
-=======
-          href="http://www.w3.org/TR/2009/REC-xml-names-20091208/#NT-NCName">NCName</a></cite>, it's value
-          MUST have be a simple <tref>string</tref> with the lexical form of an absolute IRI. Merge the key-value
-          pair into the <tref>local context</tref>.
->>>>>>> 9830cf47
         </li>
       </ol>
     </li>
