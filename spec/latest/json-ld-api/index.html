<!DOCTYPE html>
<html lang="en">
<head>
<title>JSON-LD 1.1 Processing Algorithms and API</title>
<meta http-equiv="content-type" content="text/html; charset=UTF-8"/>
<script type="text/javascript" src="https://www.w3.org/Tools/respec/respec-w3c-common" class="remove"></script>
<script type="text/javascript" src="../common/common.js" class="remove"></script>
<script type="text/javascript" class="remove">
//<![CDATA[
  var respecConfig = {
      // extend the bibliography entries
      localBiblio:          jsonld.localBiblio,

      // specification status (e.g. WD, LCWD, NOTE, etc.). If in doubt use ED.
      specStatus:           "CG-DRAFT",

      // if you wish the publication date to be other than today, set this
      //publishDate:          "2013-11-05",
      copyrightStart:       "2010",

      // the specification's short name, as in http://www.w3.org/TR/short-name/
      shortName:            "json-ld-api",

      // if there is a previously published draft, uncomment this and set its YYYY-MM-DD date
      // and its maturity status
      prevVersion:            "https://www.w3.org/TR/2014/REC-json-ld-api-20140116/",
      previousPublishDate:  "2014-01-16",
      previousMaturity:     "REC",
      previousDiffURI:      "http://www.w3.org/TR/2014/REC-json-ld-api-20140116/",

      // if there a publicly available Editor's Draft, this is the link
      edDraftURI:           "http://json-ld.org/spec/latest/json-ld-api/",
      testSuiteURI:         "http://json-ld.org/test-suite/",

      // if you want to have extra CSS, append them to this list
      // it is recommended that the respec.css stylesheet be kept
      // extraCSS: [],

      issueBase:              "https://github.com/json-ld/json-ld.org/issues/",
      githubAPI:              "https://api.github.com/repos/json-ld/json-ld.org",
      includePermalinks:      true,
      noRecTrack:             false,
      testSuiteURIkey:       "http://json-ld.org/test-suite/", 
      postProcess:            [internalizeTermListReferences],

      // editors, add as many as you like
      // only "name" is required
      editors:  [
          { name: "Markus Lanthaler", url: "http://www.markus-lanthaler.com/",
            company: "Graz University of Technology", companyURL: "http://www.tugraz.at/" },
          { name: "Gregg Kellogg", url: "http://greggkellogg.net/",
            company: "Kellogg Associates", companyURL: "http://kellogg-assoc.com/" },
          { name: "Manu Sporny", url: "http://manu.sporny.org/",
            company: "Digital Bazaar", companyURL: "http://digitalbazaar.com/" }
      ],

      // authors, add as many as you like.
      // This is optional, uncomment if you have authors as well as editors.
      // only "name" is required. Same format as editors.

      authors:  [
          { name: "Dave Longley", url: "http://digitalbazaar.com/",
            company: "Digital Bazaar", companyURL: "http://digitalbazaar.com/"},
          { name: "Gregg Kellogg", url: "http://greggkellogg.net/",
            company: "Kellogg Associates", companyURL: "http://kellogg-assoc.com/" },
          { name: "Markus Lanthaler", url: "http://www.markus-lanthaler.com/",
            company: "Graz University of Technology", companyURL: "http://www.tugraz.at/" },
          { name: "Manu Sporny", url: "http://digitalbazaar.com/",
            company: "Digital Bazaar", companyURL: "http://digitalbazaar.com/" }
      ],

      bugTracker:             {
        open: "https://github.com/json-ld/json-ld.org/issues?utf8=✓&q=is%3Aissue%20label%3Aapi%20is%3Aopen%20milestone%3A%22JSON-LD%201.1%22%20",
        new:  "https://github.com/json-ld/json-ld.org/issues/new"
      },

      otherLinks: [{
        key: "Version control",
        data: [{
          value: "Github Repository",
          href: "https://github.com/json-ld/json-ld.org"
        }]
      }],

      // name of the WG
      wg:                     "JSON for Linking Data W3C Community Group",

      // URI of the public WG page
      wgURI:                  "http://www.w3.org/community/json-ld/",

      // name (with the @w3c.org) of the public mailing to which comments are due
      wgPublicList:           "public-linked-json",

      // URI of the patent status for this WG, for Rec-track documents
      // !!!! IMPORTANT !!!!
      // This is important for Rec-track documents, do not copy a patent URI from a random
      // document unless you know what you're doing. If in doubt ask your friendly neighbourhood
      // Team Contact.
      wgPatentURI:            "http://www.w3.org/2004/01/pp-impl/46168/status",
      maxTocLevel:            2,
      //alternateFormats: [ {uri: "diff-20130910.html", label: "diff to previous version"} ]
  };
//]]>
</script>
<style type="text/css">
  .highlight {
    font-weight: bold;
    color: #0a3;
  }
  .comment {
    color: #999;
  }
  .error a {
    color:  #ff4500;
    border-bottom:  1px dotted #ff4500;
    text-decoration: none;
  }
  ol.algorithm {
    counter-reset: numsection;
    list-style-type: none;
  }
  ol.algorithm li {
    margin: 0.5em 0;
  }
  ol.algorithm li:before {
    font-weight: bold;
    counter-increment: numsection;
    content: counters(numsection, ".") ") ";
  }
  .changed {
    background-color: rgb(215, 238, 197);
  }
  .changed:hover {
    color:  green;
    background-color: inherit;
  }
</style>
</head>

<body>
<section id="abstract">
  <p>This specification defines a set of algorithms for programmatic transformations
    of JSON-LD documents. Restructuring data according to the defined transformations
    often dramatically simplifies its usage. Furthermore, this document proposes
    an Application Programming Interface (API) for developers implementing the
    specified algorithms.</p>
</section>

<section id="sotd">
  <p>This document has been developed by the
    <a href="http://www.w3.org/community/json-ld/">JSON for Linking Data W3C Community Group</a>.
    The document has been transferred to the RDF Working Group for review, improvement,
    and publication along the Recommendation track. The specification has undergone
    significant development, review, and changes during the course of several years.</p>

  <!--<p>There are several independent
    <a href="http://json-ld.org/test-suite/reports/">interoperable implementations</a> of
    this specification, a test suite [[JSON-LD-TESTS]] and a
    <a href="http://json-ld.org/playground/">live JSON-LD editor</a> that is capable
    of demonstrating the features described in this document.</p> -->

</section>


<section class="informative">
  <h1>Introduction</h1>

  <p>This document is a detailed specification of the JSON-LD processing algorithms.
    The document is primarily intended for the following audiences:</p>

  <ul>
    <li>Software developers who want to implement the algorithms to transform
      JSON-LD documents.</li>
    <li>Web authors and developers who want a very detailed view of how
      a <a>JSON-LD Processor</a> operates.</li>
    <li>Developers who want an overview of the proposed JSON-LD API.</li>
  </ul>

  <p>To understand the basics in this specification you must first be familiar with
    JSON, which is detailed in [[!RFC7159]]. You must also understand the
    JSON-LD syntax defined in [[!JSON-LD]], which is the base syntax used by all
    of the algorithms in this document. To understand the API and how it is
    intended to operate in a programming environment, it is useful to have working
    knowledge of the JavaScript programming language [[ECMA-262]] and
    WebIDL [[WebIDL-2]]. To understand how JSON-LD maps to RDF, it is helpful to be
    familiar with the basic RDF concepts [[RDF11-CONCEPTS]].</p>

  <section>
    <h2>Contributing</h2>

    <p>There are a number of ways that one may participate in the development of
      this specification:</p>

    <ul>
      <li>Technical discussion typically occurs on the public mailing list:
        <a href="http://lists.w3.org/Archives/Public/public-linked-json/">public-linked-json@w3.org</a></li>

      <!--<li><a href="http://json-ld.org/minutes/">Public teleconferences</a> are held
        on Tuesdays at 1500UTC on the second and fourth week of each month.</li> -->

      <li>The <a href="http://webchat.freenode.net/?channels=json-ld">#json-ld</a>
        IRC channel is available for real-time discussion on irc.freenode.net.</li>
    </ul>

  </section>

  <section>
    <h3>Terminology</h3>

    <div data-include="../common/terms.html"
        data-oninclude="restrictReferences"></div>

  </section>

  <section>
    <h2>Typographical conventions</h2>
    <div data-include="../common/typographical-conventions.html"></div>
  </section>

</section> <!-- end of Introduction -->


<section class="informative">
  <h1>Features</h1>

  <p>The JSON-LD Syntax specification [[!JSON-LD]] defines a syntax to
    express Linked Data in JSON. Because there is more than one way to
    express Linked Data using this syntax, it is often useful to be able to
    transform JSON-LD documents so that they may be more easily consumed by
    specific applications.</p>

  <p>JSON-LD uses <a>contexts</a> to allow Linked Data
    to be expressed in a way that is specifically tailored to a particular
    person or application. By providing a <a>context</a>,
    JSON data can be expressed in a way that is a natural fit for a particular
    person or application whilst also indicating how the data should be
    understood at a global scale. In order for people or applications to
    share data that was created using a <a>context</a> that is different
    from their own, a JSON-LD processor must be able to transform a document
    from one <a>context</a> to another. Instead of requiring JSON-LD
    processors to write specific code for every imaginable
    <a>context</a> switching scenario, it is much easier to specify a
    single algorithm that can remove any <a>context</a>. Similarly,
    another algorithm can be specified to subsequently apply any
    <a>context</a>. These two algorithms represent the most basic
    transformations of JSON-LD documents. They are referred to as
    <a>expansion</a> and <a>compaction</a>, respectively.</p>

  <p>There are four major types of transformation that are discussed in this
    document: expansion, compaction, flattening, and RDF serialization/deserialization.</p>

  <section class="informative">
    <h2>Expansion</h2>

    <p>The algorithm that removes <a>context</a> is
      called <dfn data-lt="expanded|expanding">expansion</dfn>. Before performing any other
      transformations on a JSON-LD document, it is easiest to
      remove any <a>context</a> from it and to make data structures
      more regular.</p>

    <p>To get an idea of how context and data structuring affects the same data,
      here is an example of JSON-LD that uses only <a>terms</a>
      and is fairly compact:</p>

    <pre class="example" data-transform="updateExample"
         title="Sample JSON-LD document">
    <!--
    {
      "@context": {
        "name": "http://xmlns.com/foaf/0.1/name",
        "homepage": {
          "@id": "http://xmlns.com/foaf/0.1/homepage",
          "@type": "@id"
        }
      },
      "@id": "http://me.markus-lanthaler.com/",
      "name": "Markus Lanthaler",
      "homepage": "http://www.markus-lanthaler.com/"
    }
    -->
    </pre>

    <p>The next input example uses one <a>IRI</a> to express a property
    and an <a>array</a> to encapsulate another, but
    leaves the rest of the information untouched.</p>

    <pre class="example" data-transform="updateExample"
         title="Sample JSON-LD document using an IRI instead of a term to express a property">
    <!--
    {
      "@context": {
        ****"website": "http://xmlns.com/foaf/0.1/homepage"****
      },
      "@id": "http://me.markus-lanthaler.com/",
      "****http://xmlns.com/foaf/0.1/name****": "Markus Lanthaler",
      ****"website"****: ****{ "@id":**** "http://www.markus-lanthaler.com/" ****}****
    }
    -->
    </pre>

    <p>Note that both inputs are valid JSON-LD and both represent the same
      information. The difference is in their <a>context</a> information
      and in the data structures used. A JSON-LD processor can remove
      <a>context</a> and ensure that the data is more regular by employing
      <a>expansion</a>.</p>

    <p><a>Expansion</a> has two important goals: removing any contextual
      information from the document, and ensuring all values are represented
      in a regular form. These goals are accomplished by expanding all properties
      to <a>absolute IRIs</a> and by expressing all
      values in <a>arrays</a> in
      <a>expanded form</a>. <a>Expanded form</a> is the most verbose
      and regular way of expressing of values in JSON-LD; all contextual
      information from the document is instead stored locally with each value.
      Running the <a href="#expansion-algorithm">Expansion algorithm</a>
      (<a data-link-for="JsonLdProcessor">expand</a>)
      operation) against the above examples results in the following output:</p>

    <pre class="example" data-transform="updateExample"
         title="Expanded sample document">
    <!--
    [
      {
        "@id": "http://me.markus-lanthaler.com/",
        "http://xmlns.com/foaf/0.1/name": [
          { "@value": "Markus Lanthaler" }
        ],
        "http://xmlns.com/foaf/0.1/homepage": [
          { "@id": "http://www.markus-lanthaler.com/" }
        ]
      }
    ]
    -->
    </pre>

    <p>Note that in the output above all <a>context</a> definitions have
      been removed, all <a>terms</a> and
      <a>compact IRIs</a> have been expanded to absolute
      <a>IRIs</a>, and all
      <a>JSON-LD values</a> are expressed in
      <a>arrays</a> in <a>expanded form</a>. While the
      output is more verbose and difficult for a human to read, it establishes a
      baseline that makes JSON-LD processing easier because of its very regular
      structure.</p>
  </section> <!-- end of Expansion -->

  <section class="informative">
    <h2>Compaction</h2>

    <p>While <a>expansion</a> removes <a>context</a> from a given
      input, <dfn data-lt="compact|compacting|compacted|compacts">compaction</dfn>'s primary function is to
      perform the opposite operation: to express a given input according to
      a particular <a>context</a>. <a>Compaction</a> applies a
      <a>context</a> that specifically tailors the way information is
      expressed for a particular person or application. This simplifies applications
      that consume JSON or JSON-LD by expressing the data in application-specific
      terms, and it makes the data easier to read by humans.</p>

    <p><a>Compaction</a> uses a developer-supplied <a>context</a> to
      shorten <a>IRIs</a> to <a>terms</a> or
      <a>compact IRIs</a> and
      <a>JSON-LD values</a> expressed in
      <a>expanded form</a> to simple values such as <a>strings</a>
      or <a>numbers</a>.</p>

    <p>For example, assume the following expanded JSON-LD input document:</p>

    <pre class="example" data-transform="updateExample"
         title="Expanded sample document">
    <!--
    [
      {
        "@id": "http://me.markus-lanthaler.com/",
        "http://xmlns.com/foaf/0.1/name": [
          { "@value": "Markus Lanthaler" }
        ],
        "http://xmlns.com/foaf/0.1/homepage": [
          { "@id": "http://www.markus-lanthaler.com/" }
        ]
      }
    ]
    -->
    </pre>

    <p>Additionally, assume the following developer-supplied JSON-LD
      <a>context</a>:</p>

    <pre class="example" data-transform="updateExample"
         title="JSON-LD context">
    <!--
    {
      "@context": {
        "name": "http://xmlns.com/foaf/0.1/name",
        "homepage": {
          "@id": "http://xmlns.com/foaf/0.1/homepage",
          "@type": "@id"
        }
      }
    }
    -->
    </pre>

    <p>Running the <a href="#compaction-algorithm">Compaction Algorithm</a>
      (<a data-link-for="JsonLdProcessor">compact</a>)
      operation) given the context supplied above against the JSON-LD input
      document provided above would result in the following output:</p>

    <pre class="example" data-transform="updateExample"
         title="Compacted sample document">
    <!--
    {
      "@context": {
        "name": "http://xmlns.com/foaf/0.1/name",
        "homepage": {
          "@id": "http://xmlns.com/foaf/0.1/homepage",
          "@type": "@id"
        }
      },
      "@id": "http://me.markus-lanthaler.com/",
      "name": "Markus Lanthaler",
      "homepage": "http://www.markus-lanthaler.com/"
    }
    -->
    </pre>

    <p>Note that all <a>IRIs</a> have been compacted to
      <a>terms</a> as specified in the <a>context</a>,
      which has been injected into the output. While compacted output is
      useful to humans, it is also used to generate structures that are easy to
      program against. Compaction enables developers to map any expanded document
      into an application-specific compacted document. While the context provided
      above mapped <code>http://xmlns.com/foaf/0.1/name</code> to <code>name</code>, it
      could also have been mapped to any other term provided by the developer.</p>
  </section> <!-- end of Compaction -->

  <section class="informative">
    <h2>Flattening</h2>

    <p>While expansion ensures that a document is in a uniform structure,
      flattening goes a step further to ensure that the shape of the data
      is deterministic. In expanded documents, the properties of a single
      <a>node</a> may be spread across a number of different
      <a>JSON objects</a>. By flattening a
      document, all properties of a <a>node</a> are collected in a single
      <a>JSON object</a> and all <a>blank nodes</a>
      are labeled with a <a>blank node identifier</a>. This may drastically
      simplify the code required to process JSON-LD data in certain applications.</p>

    <p>For example, assume the following JSON-LD input document:</p>

    <pre class="example" data-transform="updateExample"
         title="Sample JSON-LD document">
    <!--
    {
      "@context": {
        "name": "http://xmlns.com/foaf/0.1/name",
        "knows": "http://xmlns.com/foaf/0.1/knows"
      },
      "@id": "http://me.markus-lanthaler.com/",
      "name": "Markus Lanthaler",
      "knows": [
        {
          "name": "Dave Longley"
        }
      ]
    }
    -->
    </pre>

    <p>Running the <a href="#flattening-algorithm">Flattening Algorithm</a>
      (<a data-link-for="JsonLdProcessor">flatten</a>)
      operation) with a context set to <a>null</a> to prevent compaction
      returns the following document:</p>

    <pre class="example" data-transform="updateExample"
         title="Flattened sample document in expanded form">
    <!--
    [
      {
        "@id": "_:t0",
        "http://xmlns.com/foaf/0.1/name": [
          { "@value": "Dave Longley" }
        ]
      },
      {
        "@id": "http://me.markus-lanthaler.com/",
        "http://xmlns.com/foaf/0.1/name": [
          { "@value": "Markus Lanthaler" }
        ],
        "http://xmlns.com/foaf/0.1/knows": [
          { "@id": "_:t0" }
        ]
      }
    ]
    -->
    </pre>

    <p>Note how in the output above all properties of a <a>node</a> are collected in a
      single <a>JSON object</a> and how the <a>blank node</a> representing
      &quot;Dave Longley&quot; has been assigned the <a>blank node identifier</a>
      <code>_:t0</code>.</p>

    <p>To make it easier for humans to read or for certain applications to
      process it, a flattened document can be compacted by passing a context. Using
      the same context as the input document, the flattened and compacted document
      looks as follows:</p>

    <pre class="example" data-transform="updateExample"
         title="Flattened and compacted sample document">
    <!--
    {
      "@context": {
        "name": "http://xmlns.com/foaf/0.1/name",
        "knows": "http://xmlns.com/foaf/0.1/knows"
      },
      "@graph": [
        {
          "@id": "_:t0",
          "name": "Dave Longley"
        },
        {
          "@id": "http://me.markus-lanthaler.com/",
          "name": "Markus Lanthaler",
          "knows": { "@id": "_:t0" }
        }
      ]
    }
    -->
    </pre>

    <p>Please note that the result of flattening and <a>compacting</a> a document
      is always a <a>JSON object</a> which contains an <code>@graph</code>
      member that represents the <a>default graph</a>.</p>
  </section> <!-- end of Flattening -->

  <section class="informative">
    <h2>RDF Serialization/Deserialization</h2>

    <p>JSON-LD can be used to serialize RDF data as described in
      [[RDF11-CONCEPTS]]. This ensures that data can be round-tripped to and from
      any RDF syntax without any loss in fidelity.</p>

    <p>For example, assume the following RDF input serialized in Turtle [[TURTLE]]:</p>

    <pre class="example" data-transform="updateExample"
         title="Sample Turtle document">
    <!--
    <http://me.markus-lanthaler.com/> <http://xmlns.com/foaf/0.1/name> "Markus Lanthaler" .
    <http://me.markus-lanthaler.com/> <http://xmlns.com/foaf/0.1/homepage> <http://www.markus-lanthaler.com/> .
    -->
    </pre>

    <p>Using the <a href="#serialize-rdf-as-json-ld-algorithm">Serialize RDF as JSON-LD algorithm</a>
      a developer could transform this document into expanded JSON-LD:</p>

    <pre class="example" data-transform="updateExample"
         title="Sample Turtle document converted to JSON-LD">
    <!--
    [
      {
        "@id": "http://me.markus-lanthaler.com/",
        "http://xmlns.com/foaf/0.1/name": [
          { "@value": "Markus Lanthaler" }
        ],
        "http://xmlns.com/foaf/0.1/homepage": [
          { "@id": "http://www.markus-lanthaler.com/" }
        ]
      }
    ]
    -->
    </pre>

    <p>Note that the output above could easily be compacted using the technique outlined
      in the previous section. It is also possible to deserialize the JSON-LD document back
      to RDF using the <a href="#deserialize-json-ld-to-rdf-algorithm">Deserialize JSON-LD to RDF algorithm</a>.</p>
  </section> <!-- end of RDF Serialization/Deserialization -->
</section> <!-- end of Features section -->


<section id="conformance">
  <p>There are two classes of products that can claim conformance to this
    specification: <a>JSON-LD Processors</a>,
    and <a>RDF Serializers/Deserializers</a>.</p>

  <p>A conforming <a>JSON-LD Processor</a> is a system which can perform the
    <a href="#expansion-algorithm">Expansion</a>, <a href="#compaction-algorithm">Compaction</a>,
    and <a href="#flattening-algorithm">Flattening</a> operations
    <span class="changed">in a manner consistent with
      the algorithms defined in this specification</span>.</p>

  <p><a>JSON-LD Processors</a> MUST NOT
    attempt to correct malformed <a>IRIs</a> or language tags;
    however, they MAY issue validation warnings. IRIs are not modified other
    than conversion between <a data-lt="relative IRI">relative</a> and
    <a>absolute IRIs</a>.</p>

  <p>A conforming <dfn data-lt="RDF Serializers/Deserializers">RDF Serializer/Deserializer</dfn> is a system that can
    <a href="#deserialize-json-ld-to-rdf-algorithm">deserialize JSON-LD to RDF</a> and
    <a href="#serialize-rdf-as-json-ld-algorithm">serialize RDF as JSON-LD</a> as
    defined in this specification.</p>

  <p>The algorithms in this specification are generally written with more concern for clarity
    than efficiency. Thus, <a>JSON-LD Processors</a> may
    implement the algorithms given in this specification in any way desired,
    so long as the end result is indistinguishable from the result that would
    be obtained by the specification's algorithms.</p>

  <p class="note">Implementers can partially check their level of conformance to
    this specification by successfully passing the test cases of the JSON-LD test
    suite [[JSON-LD-TESTS]]. Note, however, that passing all the tests in the test
    suite does not imply complete conformance to this specification. It only implies
    that the implementation conforms to aspects tested by the test suite.</p>
</section> <!-- end of Conformance section -->

<section>
  <h1>Context Processing Algorithms</h1>

  <section>
    <h2>Context Processing Algorithm</h2>

    <p>When processing a JSON-LD data structure, each processing rule is applied
      using information provided by the <a>active context</a>. This
      section describes how to produce an <a>active context</a>.</p>

    <p>The <a>active context</a> contains the active
      <a>term definitions</a> which specify how
      properties and values have to be interpreted as well as the current <a>base IRI</a>,
      the <a>vocabulary mapping</a> and the <a>default language</a>. Each
      <a>term definition</a> consists of an <dfn data-lt="IRI mappings">IRI mapping</dfn>, a boolean
      flag <dfn data-lt="reverse properties">reverse property</dfn>, an optional <dfn data-lt="type mappings">type mapping</dfn>
      or <dfn data-lt="language mappings">language mapping</dfn>,
      <span class="changed">an optional context</span>,
      and an optional <dfn data-lt="container mappings">container mapping</dfn>.
      A <a>term definition</a> can not only be used to map a <a>term</a>
      to an IRI, but also to map a <a>term</a> to a <a>keyword</a>,
      in which case it is referred to as a <dfn data-lt="keyword aliases">keyword alias</dfn>.</p>

    <p>When processing, the <a>active context</a> is initialized
      without any <a>term definitions</a>,
      <a>vocabulary mapping</a>, or <a>default language</a>.
      If a <a>local context</a> is encountered during processing, a new
      <a>active context</a> is created by cloning the existing
      <a>active context</a>. Then the information from the
      <a>local context</a> is merged into the new <a>active context</a>.
      Given that <a>local contexts</a> may contain
      references to remote contexts, this includes their retrieval.</p>

    <section class="informative">
      <h3>Overview</h3>

      <p>First we prepare a new <a>active context</a> <em>result</em> by cloning
        the current <a>active context</a>. Then we normalize the form of the passed
        <a>local context</a> to an <a>array</a>.
        <a>Local contexts</a> may be in the form of a
        <a>JSON object</a>, a <a>string</a>, or an <a>array</a> containing
        a combination of the two. Finally we process each <a>context</a> contained
        in the <a>local context</a> <a>array</a> as follows.</p>

      <p>If <a>context</a> is a <a>string</a>, it represents a reference to
        a remote context. We dereference the remote context and replace <a>context</a>
        with the value of the <code>@context</code> key of the top-level object in the
        retrieved JSON-LD document. If there's no such key, an
        <a data-link-for="JsonLdErrorCode">invalid remote context</a>
        has been detected. Otherwise, we process <a>context</a> by recursively using
        this algorithm ensuring that there is no cyclical reference.</p>

      <p>If <a>context</a> is a <a>JSON object</a>, we first update the
        <a>base IRI</a>, the <a>vocabulary mapping</a>, and the
        <a>default language</a> by processing three specific keywords:
        <code>@base</code>, <code>@vocab</code>, and <code>@language</code>.
        These are handled before any other keys in the <a>local context</a> because
        they affect how the other keys are processed. Please note that <code>@base</code> is
        ignored when processing remote contexts.</p>

      <p>Then, for every other key in <a>local context</a>, we update
        the <a>term definition</a> in <em>result</em>. Since
        <a>term definitions</a> in a <a>local context</a>
        may themselves contain <a>terms</a> or
        <a>compact IRIs</a>, we may need to recurse.
        When doing so, we must ensure that there is no cyclical dependency,
        which is an error. After we have processed any
        <a>term definition</a> dependencies,
        we update the current <a>term definition</a>,
        which may be a <a>keyword alias</a>.</p>

      <p>Finally, we return <em>result</em> as the new <a>active context</a>.</p>
    </section>

    <section>
      <h3>Algorithm</h3>

      <p>This algorithm specifies how a new <a>active context</a> is updated
        with a <a>local context</a>. The algorithm takes three input variables:
        an <a>active context</a>, a <a>local context</a>, and an  <a>array</a>
        <em>remote contexts</em> which is used to detect cyclical context inclusions.
        If <em>remote contexts</em> is not passed, it is initialized to an empty
        <a>array</a>.</p>

      <ol class="algorithm">
        <li>Initialize <em>result</em> to the result of cloning
          <a>active context</a>.</li>
        <li>If <a>local context</a> is not an <a>array</a>,
          set it to an <a>array</a> containing only
          <a>local context</a>.</li>
        <li>
          For each item <em>context</em> in <a>local context</a>:
          <ol class="algorithm">
            <li>If <em>context</em> is <code>null</code>, set <em>result</em> to a
              newly-initialized <a>active context</a> and continue with the
              next <em>context</em>. The <a>base IRI</a> of the
              <a>active context</a> is set to the IRI of the currently being processed
              document (which might be different from the currently being processed context),
              if available; otherwise to <code>null</code>. If set, the
              <a data-link-for="JsonLdOptions">base</a>
              option of a JSON-LD API Implementation overrides the <code>base IRI</code>.</li>
            <li>If <em>context</em> is a <a>string</a>,
              <ol class="algorithm">
                <li>Set <em>context</em> to the result of resolving <em>value</em> against
                  the base IRI which is established as specified in
                  <cite><a href="http://tools.ietf.org/html/rfc3986#section-5.1">section 5.1 Establishing a Base URI</a></cite>
                  of [[!RFC3986]]. Only the basic algorithm in
                  <cite><a href="http://tools.ietf.org/html/rfc3986#section-5.2">section 5.2</a></cite>
                  of [[!RFC3986]] is used; neither
                  <cite><a href="http://tools.ietf.org/html/rfc3986#section-6.2.2">Syntax-Based Normalization</a></cite> nor
                  <cite><a href="http://tools.ietf.org/html/rfc3986#section-6.2.3">Scheme-Based Normalization</a></cite>
                  are performed. Characters additionally allowed in IRI
                  references are treated in the same way that unreserved
                  characters are treated in URI references, per
                  <cite><a href="http://tools.ietf.org/html/rfc3987#section-6.5">section 6.5</a></cite>
                  of [[!RFC3987]].</li>
                <li>If <em>context</em> is in the <em>remote contexts</em> array, a
                  <a data-link-for="JsonLdErrorCode">recursive context inclusion</a>
                  error has been detected and processing is aborted;
                  otherwise, add <em>context</em> to <em>remote contexts</em>.</li>
                <li>Dereference <em>context</em>. If <em>context</em> cannot be dereferenced, a
                  <a data-link-for="JsonLdErrorCode">loading remote context failed</a>
                  error has been detected and processing is aborted. If the dereferenced document has no
                  top-level <a>JSON object</a> with an <code>@context</code> member, an
                  <a data-link-for="JsonLdErrorCode">invalid remote context</a>
                  has been detected and processing is aborted; otherwise,
                  set <em>context</em> to the value of that member.</li>
                <li>Set <em>result</em> to the result of recursively calling this algorithm,
                  passing <em>result</em> for <a>active context</a>,
                  <em>context</em> for <a>local context</a>, and <em>remote contexts</em>.</li>
                <li>Continue with the next <em>context</em>.</li>
              </ol>
            </li>
            <li>If <em>context</em> is not a <a>JSON object</a>, an
              <a data-link-for="JsonLdErrorCode">invalid local context</a>
              error has been detected and processing is aborted.</li>
            <li>If <em>context</em> has an <code>@base</code> key and <em>remote contexts</em> is empty, i.e., the currently
              being processed context is not a remote context:
              <ol class="algorithm">
                <li>Initialize <em>value</em> to the value associated with the
                  <code>@base</code> key.</li>
                <li>If <em>value</em> is <code>null</code>, remove the
                  <a>base IRI</a> of <em>result</em>.</li>
                <li>Otherwise, if <em>value</em> is an <a>absolute IRI</a>,
                  the <a>base IRI</a> of <em>result</em> is set to <em>value</em>.</li>
                <li>Otherwise, if <em>value</em> is a <a>relative IRI</a> and
                  the <a>base IRI</a> of <em>result</em> is not <code>null</code>,
                  set the <a>base IRI</a> of <em>result</em> to the result of
                  resolving <em>value</em> against the current <a>base IRI</a>
                  of <em>result</em>.</li>
                <li>Otherwise, an
                  <a data-link-for="JsonLdErrorCode">invalid base IRI</a>
                  error has been detected and processing is aborted.</li>
              </ol>
            </li>
            <li>If <em>context</em> has an <code>@vocab</code> key:
              <ol class="algorithm">
                <li>Initialize <em>value</em> to the value associated with the
                  <code>@vocab</code> key.</li>
                <li>If <em>value</em> is <a>null</a>, remove
                  any <a>vocabulary mapping</a> from <em>result</em>.</li>
                <li>Otherwise, if <em>value</em> is an <a>absolute IRI</a>
                  or <a>blank node identifier</a>, the <a>vocabulary mapping</a>
                  of <em>result</em> is set to <em>value</em>. If it is not an
                  <a>absolute IRI</a> or <a>blank node identifier</a>, an
                  <a data-link-for="JsonLdErrorCode">invalid vocab mapping</a>
                  error has been detected and processing is aborted.</li>
              </ol>
            </li>
            <li>If <em>context</em> has an <code>@language</code> key:
              <ol class="algorithm">
                <li>Initialize <em>value</em> to the value associated with the
                  <code>@language</code> key.</li>
                <li>If <em>value</em> is <code>null</code>, remove
                  any <a>default language</a> from <em>result</em>.</li>
                <li>Otherwise, if <em>value</em> is <a>string</a>, the
                  <a>default language</a> of <em>result</em> is set to
                  lowercased <em>value</em>. If it is not a <a>string</a>, an
                  <a data-link-for="JsonLdErrorCode">invalid default language</a>
                  error has been detected and processing is aborted.</li>
              </ol>
            </li>
            <li>Create a <a>JSON object</a> <em>defined</em> to use to keep
              track of whether or not a <a>term</a> has already been defined
              or currently being defined during recursion.</li>
            <li>For each <em>key</em>-<em>value</em> pair in <em>context</em> where
              <em>key</em> is not <code>@base</code>, <code>@vocab</code>, or
              <code>@language</code>, invoke the
              <a href="#create-term-definition">Create Term Definition algorithm</a>,
              passing <em>result</em> for <a>active context</a>,
              <em>context</em> for <a>local context</a>, <em>key</em>,
              and <em>defined</em>.</li>
          </ol>
        </li>
        <li>Return <em>result</em>.</li>
      </ol>
    </section>
  </section> <!-- end of Context Processing -->

  <section>
    <h2>Create Term Definition</h2>

    <p>This algorithm is called from the
      <a href="#context-processing-algorithm">Context Processing algorithm</a>
      to create a <a>term definition</a> in the <a>active context</a>
      for a <a>term</a> being processed in a <a>local context</a>.</p>

    <section class="informative">
      <h3>Overview</h3>

      <p><a>term definitions</a> are created by
        parsing the information in the given <a>local context</a> for the
        given <a>term</a>. If the given <a>term</a> is a
        <a>compact IRI</a>, it may omit an <a>IRI mapping</a> by
        depending on its <a>prefix</a> having its own
        <a>term definition</a>. If the <a>prefix</a> is
        a key in the <a>local context</a>, then its <a>term definition</a>
        must first be created, through recursion, before continuing. Because a
        <a>term definition</a> can depend on other
        <a>term definitions</a>, a mechanism must
        be used to detect cyclical dependencies. The solution employed here
        uses a map, <em>defined</em>, that keeps track of whether or not a
        <a>term</a> has been defined or is currently in the process of
        being defined. This map is checked before any recursion is attempted.</p>

      <p>After all dependencies for a <a>term</a> have been defined, the rest of
        the information in the <a>local context</a> for the given
        <a>term</a> is taken into account, creating the appropriate
        <a>IRI mapping</a>, <a>container mapping</a>, and
        <a>type mapping</a> or <a>language mapping</a> for the
        <a>term</a>.</p>
    </section>

    <section>
      <h3>Algorithm</h3>

      <p>The algorithm has four required inputs which are:
        an <a>active context</a>, a <a>local context</a>,
        a <em>term</em>, and a map <em>defined</em>.</p>

      <ol class="algorithm">
        <li>If <em>defined</em> contains the key <em>term</em> and the associated
          value is <code>true</code> (indicating that the
          <a>term definition</a> has already been created), return. Otherwise,
          if the value is <code>false</code>, a
          <a data-link-for="JsonLdErrorCode">cyclic IRI mapping</a>
          error has been detected and processing is aborted.</li>
        <li>Set the value associated with <em>defined</em>'s <em>term</em> key to
          <code>false</code>. This indicates that the <a>term definition</a>
          is now being created but is not yet complete.</li>
        <li>Since <a>keywords</a> cannot be overridden,
          <em>term</em> must not be a <a>keyword</a>. Otherwise, a
          <a data-link-for="JsonLdErrorCode">keyword redefinition</a>
          error has been detected and processing is aborted.</li>
        <li>Remove any existing <a>term definition</a> for <em>term</em> in
          <a>active context</a>.</li>
        <li>Initialize <em>value</em> to a copy of the value associated with the key
          <em>term</em> in <a>local context</a>.</li>
        <li>If <em>value</em> is <code>null</code> or <em>value</em>
          is a <a>JSON object</a> containing the key-value pair
          <code>@id</code>-<code>null</code>, set the
          <a>term definition</a> in <a>active context</a> to
          <code>null</code>, set the value associated with <em>defined</em>'s
          key <em>term</em> to <code>true</code>, and return.</li>
        <li>Otherwise, if <em>value</em> is a <a>string</a>, convert it
          to a <a>JSON object</a> consisting of a single member whose
          key is <code>@id</code> and whose value is <em>value</em>.</li>
        <li>Otherwise, <em>value</em> must be a <a>JSON object</a>, if not, an
          <a data-link-for="JsonLdErrorCode">invalid term definition</a>
          error has been detected and processing is aborted.</li>
        <li>Create a new <a>term definition</a>, <em>definition</em>.</li>
        <li>If <em>value</em> contains the key <code>@type</code>:
          <ol class="algorithm">
            <li>Initialize <em>type</em> to the value associated with the
              <code>@type</code> key, which must be a <a>string</a>. Otherwise, an
              <a data-link-for="JsonLdErrorCode">invalid type mapping</a>
              error has been detected and processing is aborted.</li>
            <li>Set <em>type</em> to the result of using the
              <a href="#iri-expansion">IRI Expansion algorithm</a>, passing
              <a>active context</a>, <em>type</em> for <em>value</em>,
              <code>true</code> for <em>vocab</em>,
              <code>false</code> for <em>document relative</em>,
              <a>local context</a>, and <em>defined</em>. If the expanded <em>type</em> is
              neither <code>@id</code>, nor <code>@vocab</code>, nor an <a>absolute IRI</a>, an
              <a data-link-for="JsonLdErrorCode">invalid type mapping</a>
              error has been detected and processing is aborted.</li>
            <li>Set the <a>type mapping</a> for <em>definition</em> to <em>type</em>.</li>
          </ol>
        </li>
        <li>If <em>value</em> contains the key <code>@reverse</code>:
          <ol class="algorithm">
            <li>If <em>value</em> contains <code>@id</code> or <code>@nest</code>, members, an
              <a data-link-for="JsonLdErrorCode">invalid reverse property</a>
              error has been detected and processing is aborted.</li>
            <li>If the value associated with the <code>@reverse</code> key
              is not a <a>string</a>, an
              <a data-link-for="JsonLdErrorCode">invalid IRI mapping</a>
              error has been detected and processing is aborted.</li>
            <li>Otherwise, set the <a>IRI mapping</a> of <em>definition</em> to the
              result of using the <a href="#iri-expansion">IRI Expansion algorithm</a>,
              passing <a>active context</a>, the value associated with
              the <code>@reverse</code> key for <em>value</em>, <code>true</code>
              for <em>vocab</em>, <code>false</code> for <em>document relative</em>,
              <a>local context</a>, and <em>defined</em>. If the result
              is neither an <a>absolute IRI</a> nor a <a>blank node identifier</a>,
              i.e., it contains no colon (<code>:</code>), an
              <a data-link-for="JsonLdErrorCode">invalid IRI mapping</a>
              error has been detected and processing is aborted.</li>
            <li>If <em>value</em> contains an <code>@container</code> member,
              set the <a>container mapping</a> of <em>definition</em>
              to its value; if its value is neither <code>@set</code>, nor
              <code>@index</code>, nor <code>null</code>, an
              <a data-link-for="JsonLdErrorCode">invalid reverse property</a>
              error has been detected (reverse properties only support set- and
              index-containers) and processing is aborted.</li>
            <li>Set the <a>reverse property</a> flag of <em>definition</em>
              to <code>true</code>.</li>
            <li>Set the <a>term definition</a> of <em>term</em> in
              <a>active context</a> to <em>definition</em> and the
              value associated with <em>defined</em>'s key <em>term</em> to
              <code>true</code> and return.</li>
          </ol>
        </li>
        <li>Set the <a>reverse property</a> flag of <em>definition</em>
          to <code>false</code>.</li>
        <li>If <em>value</em> contains the key <code>@id</code> and its value
          does not equal <em>term</em>:
          <ol class="algorithm">
            <li>If the value associated with the <code>@id</code> key is not a <a>string</a>, an
              <a data-link-for="JsonLdErrorCode">invalid IRI mapping</a>
              error has been detected and processing is aborted.</li>
            <li>Otherwise, set the <a>IRI mapping</a> of <em>definition</em> to the
              result of using the <a href="#iri-expansion">IRI Expansion algorithm</a>, passing
              <a>active context</a>, the value associated with the <code>@id</code> key for
              <em>value</em>, <code>true</code> for <em>vocab</em>,
              <code>false</code> for <em>document relative</em>,
              <a>local context</a>, and <em>defined</em>. If the resulting
              <a>IRI mapping</a> is neither a <a>keyword</a>, nor an
              <a>absolute IRI</a>, nor a <a>blank node identifier</a>, an
              <a data-link-for="JsonLdErrorCode">invalid IRI mapping</a>
              error has been detected and processing is aborted; if it equals <code>@context</code>, an
              <a data-link-for="JsonLdErrorCode">invalid keyword alias</a>
              error has been detected and processing is aborted.</li>
          </ol>
        </li>
        <li>
          Otherwise if the <em>term</em> contains a colon (<code>:</code>):
          <ol class="algorithm">
            <li>If <em>term</em> is a <a>compact IRI</a> with a
              <a>prefix</a> that is a key in <a>local context</a>
              a dependency has been found. Use this algorithm recursively passing
              <a>active context</a>, <a>local context</a>, the
              <a>prefix</a> as <em>term</em>, and <em>defined</em>.</li>
            <li>If <em>term</em>'s <a>prefix</a> has a
              <a>term definition</a> in <a>active context</a>, set
              the <a>IRI mapping</a> of <em>definition</em> to the result of
              concatenating the value associated with the <a>prefix</a>'s
              <a>IRI mapping</a> and the <em>term</em>'s <em>suffix</em>.</li>
            <li>Otherwise, <em>term</em> is an <a>absolute IRI</a> or
              <a>blank node identifier</a>. Set the <a>IRI mapping</a>
              of <em>definition</em> to <em>term</em>.</li>
          </ol>
        </li>
        <li>Otherwise, if <a>active context</a> has a
          <a>vocabulary mapping</a>, the <a>IRI mapping</a>
          of <em>definition</em> is set to the result of concatenating the value
          associated with the <a>vocabulary mapping</a> and <em>term</em>.
          If it does not have a <a>vocabulary mapping</a>, an
          <a data-link-for="JsonLdErrorCode">invalid IRI mapping</a>
          error been detected and processing is aborted.</li>
        <li>If <em>value</em> contains the key <code>@container</code>:
          <ol class="algorithm">
            <li>Initialize <em>container</em> to the value associated with the
              <code>@container</code> key, which must be either
              <code>@list</code>, <code>@set</code>, <code>@index</code>,
              <span class="changed"><code>@id</code>, <code>@type</code></span>
              or <code>@language</code>. Otherwise, an
              <a data-link-for="JsonLdErrorCode">invalid container mapping</a>
              has been detected and processing is aborted.</li>
            <li>Set the <a>container mapping</a> of <em>definition</em> to
              <em>container</em>.</li>
          </ol>
        </li>
        <li class="changed">If <em>value</em> contains the key <code>@context</code>:
          <ol class="algorithm">
            <li>Initialize <em>context</em> to the value associated with the
              <code>@context</code> key, which is treated as a <a>local context</a>.</li>
            <li>Invoke the <a href="#context-processing-algorithm">Context Processing algorithm</a>
              using the <a>active context</a> and <em>context</em> as <a>local context</a>.
              If any error is detected, an
              <a data-link-for="JsonLdErrorCode">invalid scoped context</a> error
              has been detected and processing is aborted.</li>
            <li>Set the <a>local context</a> of <em>definition</em> to <em>context</em>.</li>
          </ol>
        </li>
        <li>If <em>value</em> contains the key <code>@language</code> and
          does not contain the key <code>@type</code>:
          <ol class="algorithm">
            <li>Initialize <em>language</em> to the value associated with the
              <code>@language</code> key, which must be either <code>null</code>
              or a <a>string</a>. Otherwise, an
              <a data-link-for="JsonLdErrorCode">invalid language mapping</a>
              error has been detected and processing is aborted.</li>
            <li>If <em>language</em> is a <a>string</a> set it to
              lowercased <em>language</em>. Set the <a>language mapping</a>
              of <em>definition</em> to <em>language</em>.</li>
          </ol>
        </li>
        <li class="changed">If <em>value</em> contains the key <code>@nest</code>:
          <ol class="algorithm">
            <li>Initialize <em>nest</em> to the value associated with the
              <code>@nest</code> key, which must be a <a>string</a> and
              must not be a keyword other than <code>@nest</code>. Otherwise, an
              <a data-link-for="JsonLdErrorCode">invalid @nest value</a>
              error has been detected and processing is aborted.</li>
          </ol>
        </li>
        <li>If the value contains any key other than <code>@id</code>,
          <code>@reverse</code>, <code>@container</code>,
          <code>@context</code>, <code class="changed">@nest</code>, or <code>@type</code>, an
          <a data-link-for="JsonLdErrorCode">invalid term definition</a> error has
          been detected and processing is aborted.</li>
        <li>Set the <a>term definition</a> of <em>term</em> in
          <a>active context</a> to <em>definition</em> and set the value
          associated with <em>defined</em>'s key <em>term</em> to
          <code>true</code>.</li>
      </ol>
    </section>
  </section> <!-- end of Term Creation -->

  <section>
    <h2>IRI Expansion</h2>

    <p>In JSON-LD documents, some keys and values may represent
      <a>IRIs</a>. This section defines an algorithm for
      transforming a <a>string</a> that represents an <a>IRI</a> into
      an <a>absolute IRI</a> or <a>blank node identifier</a>.
      It also covers transforming <a>keyword aliases</a>
      into <a>keywords</a>.</p>

    <p><a>IRI</a> expansion may occur during context processing or during
      any of the other JSON-LD algorithms. If IRI expansion occurs during context
      processing, then the <a>local context</a> and its related <em>defined</em>
      map from the <a href="#context-processing-algorithm">Context Processing algorithm</a>
      are passed to this algorithm. This allows for <a>term definition</a>
      dependencies to be processed via the
      <a href="#create-term-definition">Create Term Definition algorithm</a>.</p>

    <section class="informative">
      <h3>Overview</h3>

      <p>In order to expand <em>value</em> to an <a>absolute IRI</a>, we must
        first determine if it is <code>null</code>, a <a>term</a>, a
        <a>keyword alias</a>, or some form of <a>IRI</a>. Based on what
        we find, we handle the specific kind of expansion; for example, we expand
        a <a>keyword alias</a> to a <a>keyword</a> and a <a>term</a>
        to an <a>absolute IRI</a> according to its <a>IRI mapping</a>
        in the <a>active context</a>. While inspecting <em>value</em> we
        may also find that we need to create <a>term definition</a>
        dependencies because we're running this algorithm during context processing.
        We can tell whether or not we're running during context processing by
        checking <a>local context</a> against <code>null</code>.
        We know we need to create a <a>term definition</a> in the
        <a>active context</a> when <em>value</em> is
        a key in the <a>local context</a> and the <em>defined</em> map
        does not have a key for <em>value</em> with an associated value of
        <code>true</code>. The <em>defined</em> map is used during
        <a href="#context-processing-algorithm">Context Processing</a> to keep track of
        which <a>terms</a> have already been defined or are
        in the process of being defined. We create a
        <a>term definition</a> by using the
        <a href="#create-term-definition">Create Term Definition algorithm</a>.</p>
    </section>

    <section>
      <h3>Algorithm</h3>

      <p>The algorithm takes two required and four optional input variables. The
        required inputs are an <a>active context</a> and a <em>value</em>
        to be expanded. The optional inputs are two flags,
        <em>document relative</em> and <em>vocab</em>, that specifying
        whether <em>value</em> can be interpreted as a <a>relative IRI</a>
        against the document's base <a>IRI</a> or the
        <a data-lt="active context">active context's</a>
        <a>vocabulary mapping</a>, respectively, and
        a <a>local context</a> and a map <em>defined</em> to be used when
        this algorithm is used during <a href="#context-processing-algorithm">Context Processing</a>.
        If not passed, the two flags are set to <code>false</code> and
        <a>local context</a> and <em>defined</em> are initialized to <code>null</code>.</p>

      <ol class="algorithm">
        <li>If <em>value</em> is a <a>keyword</a> or <code>null</code>,
          return <em>value</em> as is.</li>
        <li>If <a>local context</a> is not <code>null</code>, it contains
          a key that equals <em>value</em>, and the value associated with the key
          that equals <em>value</em> in <em>defined</em> is not <code>true</code>,
          invoke the <a href="#create-term-definition">Create Term Definition algorithm</a>,
          passing <a>active context</a>, <a>local context</a>,
          <em>value</em> as <em>term</em>, and <em>defined</em>. This will ensure that
          a <a>term definition</a> is created for <em>value</em> in
          <a>active context</a> during <a href="#context-processing-algorithm">Context Processing</a>.
        </li>
        <li>If <em>vocab</em> is <code>true</code> and the
          <a>active context</a> has a <a>term definition</a> for
          <em>value</em>, return the associated <a>IRI mapping</a>.</li>
        <li>If <em>value</em> contains a colon (<code>:</code>), it is either
          an <a>absolute IRI</a>, a <a>compact IRI</a>, or a
          <a>blank node identifier</a>:
          <ol class="algorithm">
            <li>Split <em>value</em> into a <a>prefix</a> and <em>suffix</em>
              at the first occurrence of a colon (<code>:</code>).</li>
            <li>If <a>prefix</a> is underscore (<code>_</code>)
              or <em>suffix</em> begins with double-forward-slash
              (<code>//</code>), return <em>value</em> as it is already an
              <a>absolute IRI</a> or a <a>blank node identifier</a>.</li>
            <li>If <a>local context</a> is not <code>null</code>, it
              contains a key that equals <a>prefix</a>, and the value
              associated with the key that equals <em>prefix</em> in <em>defined</em>
              is not <code>true</code>, invoke the
              <a href="#create-term-definition">Create Term Definition algorithm</a>,
              passing <a>active context</a>,
              <a>local context</a>, <em>prefix</em> as <em>term</em>,
              and <em>defined</em>. This will ensure that a
              <a>term definition</a> is created for <a>prefix</a>
              in <a>active context</a> during
              <a href="#context-processing-algorithm">Context Processing</a>.</li>
            <li>If <a>active context</a> contains a <a>term definition</a>
              for <a>prefix</a>, return the result of concatenating
              the <a>IRI mapping</a> associated with <a>prefix</a> and
              <em>suffix</em>.</li>
            <li>Return <em>value</em> as it is already an <a>absolute IRI</a>.</li>
          </ol>
        </li>
        <li>If <em>vocab</em> is <code>true</code>, and
          <a>active context</a> has a <a>vocabulary mapping</a>,
          return the result of concatenating the <a>vocabulary mapping</a>
          with <em>value</em>.</li>
        <li>Otherwise, if <em>document relative</em> is <code>true</code>,
          set <em>value</em> to the result of resolving <em>value</em> against
          the <a>base IRI</a>. Only the basic algorithm in
          <cite><a href="http://tools.ietf.org/html/rfc3986#section-5.2">section 5.2</a></cite>
          of [[!RFC3986]] is used; neither
          <cite><a href="http://tools.ietf.org/html/rfc3986#section-6.2.2">Syntax-Based Normalization</a></cite> nor
          <cite><a href="http://tools.ietf.org/html/rfc3986#section-6.2.3">Scheme-Based Normalization</a></cite>
          are performed. Characters additionally allowed in IRI references are treated
          in the same way that unreserved characters are treated in URI references, per
          <cite><a href="http://tools.ietf.org/html/rfc3987#section-6.5">section 6.5</a></cite>
          of [[!RFC3987]].</li>
        <li>Return <em>value</em> as is.</li>
      </ol>
    </section>
  </section> <!-- end of IRI Expansion -->
</section> <!-- end of Context Processing section -->


<section>
  <h1>Expansion Algorithms</h1>

  <section>
    <h2>Expansion Algorithm</h2>

    <p>This algorithm expands a JSON-LD document, such that all <a>context</a>
      definitions are removed, all <a>terms</a> and
      <a>compact IRIs</a> are expanded to
      <a>absolute IRIs</a>,
      <a>blank node identifiers</a>, or
      <a>keywords</a> and all
      <a>JSON-LD values</a> are expressed in
      <a>arrays</a> in <a>expanded form</a>.</p>

    <section class="informative">
      <h3>Overview</h3>

      <p>Starting with its root <em>element</em>, we can process the
        JSON-LD document recursively, until we have a fully
        <a>expanded</a> <em>result</em>. When
        <a>expanding</a> an <em>element</em>, we can treat
        each one differently according to its type, in order to break down the
        problem:</p>

      <ol>
        <li>If the <em>element</em> is <code>null</code>, there is nothing
          to expand.</li>
        <li>Otherwise, if <em>element</em> is a <a>scalar</a>, we expand it
          according to the <a href="#value-expansion">Value Expansion algorithm</a>.</li>
        <li>Otherwise, if the <em>element</em> is an <a>array</a>, then we expand
          each of its items recursively and return them in a new
          <a>array</a>.</li>
        <li>Otherwise, <em>element</em> is a <a>JSON object</a>. We expand
          each of its keys, adding them to our <em>result</em>, and then we expand
          each value for each key recursively. Some of the keys will be
          <a>terms</a> or
          <a>compact IRIs</a> and others will be
          <a>keywords</a> or simply ignored because
          they do not have definitions in the <a>context</a>. Any
          <a>IRIs</a> will be expanded using the
          <a href="#iri-expansion">IRI Expansion algorithm</a>.
        </li>
      </ol>

      <p>Finally, after ensuring <em>result</em> is in an <a>array</a>,
        we return <em>result</em>.</p>
    </section>

    <section>
      <h3>Algorithm</h3>

      <p>The algorithm takes three input variables: an <a>active context</a>,
        an <a>active property</a>, and an <em>element</em> to be expanded.
        To begin, the <a>active property</a> is set to <code>null</code>,
        and <em>element</em> is set to the <a>JSON-LD input</a>.</p>

      <p class="changed">The algorithm also performs processing steps specific to expanding
        a <a>JSON-LD Frame</a>. For a <a>frame</a>, the <code>@id</code> and
        <code>@type</code> properties can accept an array of <a>IRIs</a> or
        an empty <a>dictionary</a>. The properties of a <a>value object</a> can also
        accept an <a>array</a> of <a>strings</a>, or an empty <a>dictionary</a>.
        Framing also uses additional keyword properties:
        (<code>@explicit</code>, <code>@default</code>,
        <code>@embed</code>, <code>@explicit</code>, <code>@omitDefault</code>, or
        <code>@requireAll</code>) which are preserved through expansion.
        Special processing for a <a>JSON-LD Frame</a> is invoked when the
        <a data-link-for="JsonLdOptions">processingMode</a> API option is set
        to <code>json-ld-1.1-expand-frame</code>, indicated in the algorithm
        with the <code>frame expansion</code> flag.</p>

        <ol class="algorithm">
        <li>If <em>element</em> is <code>null</code>, return <code>null</code>.</li>
        <li>If <em>element</em> is a <a>scalar</a>,
          <ol class="algorithm">
            <li>If <a>active property</a> is <code>null</code> or <code>@graph</code>,
              drop the free-floating <a>scalar</a> by returning <code>null</code>.</li>
            <li>Return the result of the
              <a href="#value-expansion">Value Expansion algorithm</a>, passing the
              <a>active context</a>, <a>active property</a>, and
              <em>element</em> as <em>value</em>.</li>
          </ol>
        </li>
        <li>If <em>element</em> is an <a>array</a>,
          <ol class="algorithm">
            <li>Initialize an empty array, <em>result</em>.</li>
            <li>For each <em>item</em> in <em>element</em>:
              <ol class="algorithm">
                <li>Initialize <em>expanded item</em> to the result of using this
                  algorithm recursively, passing <a>active context</a>,
                  <a>active property</a>, and <em>item</em> as <em>element</em>.</li>
                <li>If the <a>active property</a> is <code>@list</code> or its
                  <a>container mapping</a> is set to <code>@list</code>, the
                  <em>expanded item</em> must not be an <a>array</a> or a
                  <a>list object</a>, otherwise a
                  <a data-link-for="JsonLdErrorCode">list of lists</a>
                  error has been detected and processing is aborted.</li>
                <li>If <em>expanded item</em> is an <a>array</a>, append each
                  of its items to <em>result</em>. Otherwise, if
                  <em>expanded item</em> is not null, append it to <em>result</em>.</li>
              </ol>
            </li>
            <li>Return <em>result</em>.</li>
          </ol>
        </li>
        <li>Otherwise <em>element</em> is a <a>JSON object</a>.</li>
        <li>If <em>element</em> contains the key <code>@context</code>, set
          <a>active context</a> to the result of the
          <a href="#context-processing-algorithm">Context Processing algorithm</a>,
          passing <a>active context</a> and the value of the
          <code>@context</code> key as <a>local context</a>.</li>
        <li>Initialize an empty <a>JSON object</a>, <em>result</em>.</li>
        <li id="alg-expand-each-key-value">For each <em>key</em> and <em>value</em> in <em>element</em>,
          ordered lexicographically by <em>key</em>:
          <ol class="algorithm">
            <li>If <em>key</em> is <code>@context</code>, continue to
              the next <em>key</em>.</li>
            <li>Set <em>expanded property</em> to the result of
              using the <a href="#iri-expansion">IRI Expansion algorithm</a>,
              passing <a>active context</a>, <em>key</em> for
              <em>value</em>, and <code>true</code> for <em>vocab</em>.</li>
            <li>If <em>expanded property</em> is <code>null</code> or it neither
              contains a colon (<code>:</code>) nor it is a <a>keyword</a>,
              drop <em>key</em> by continuing to the next <em>key</em>.</li>
            <li>If <em>expanded property</em> is a <a>keyword</a>:
              <ol class="algorithm">
                <li>If <a>active property</a> equals <code>@reverse</code>, an
                  <a data-link-for="JsonLdErrorCode">invalid reverse property map</a>
                  error has been detected and processing is aborted.</li>
                <li>If <em>result</em> has already an <em>expanded property</em> member, an
                  <a data-link-for="JsonLdErrorCode">colliding keywords</a>
                  error has been detected and processing is aborted.</li>
                <li>If <em>expanded property</em> is <code>@id</code> and
                  <em>value</em> is not a <a>string</a>, an
                  <a data-link-for="JsonLdErrorCode">invalid @id value</a>
                  error has been detected and processing is aborted. Otherwise,
                  set <em>expanded value</em> to the result of using the
                  <a href="#iri-expansion">IRI Expansion algorithm</a>,
                  passing <a>active context</a>, <em>value</em>, and <code>true</code>
                  for <em>document relative</em>.
                  <span class="changed">
                    When the <code>frame expansion</code> flag is set, <em>value</em>
                    may be an empty <a>dictionary</a>, or an <a>array</a> of one
                    or more <a>strings</a>. <em>Expanded value</em> will be
                    an <a>array</a> of one or more of these, with <a>string</a>
                    values expanded using the <a
                    href="#iri-expansion">IRI Expansion Algorithm</a>.</span></li>
                <li>If <em>expanded property</em> is <code>@type</code> and <em>value</em>
                  is neither a <a>string</a> nor an <a>array</a> of
                  <a>strings</a>, an
                  <a data-link-for="JsonLdErrorCode">invalid type value</a>
                  error has been detected and processing is aborted. Otherwise,
                  set <em>expanded value</em> to the result of using the
                  <a href="#iri-expansion">IRI Expansion algorithm</a>, passing
                  <a>active context</a>, <code>true</code> for <em>vocab</em>,
                  and <code>true</code> for <em>document relative</em> to expand the <em>value</em>
                  or each of its items.
                  <span class="changed">
                    When the <code>frame expansion</code> flag is set, <em>value</em>
                    may also be an empty <a>dictionary</a>.</span></li>
                <li>If <em>expanded property</em> is <code>@graph</code>, set
                  <em>expanded value</em> to the result of using this algorithm
                  recursively passing <a>active context</a>, <code>@graph</code>
                  for <a>active property</a>, and <em>value</em> for <em>element</em>,
                  <span class="changed">
                    ensuring that <em>expanded value</em> is an <a>array</a> of one or more <a>dictionaries</a></span>.</li>
                <li>If <em>expanded property</em> is <code>@value</code> and
                  <em>value</em> is not a <a>scalar</a> or <code>null</code>, an
                  <a data-link-for="JsonLdErrorCode">invalid value object value</a>
                  error has been detected and processing is aborted. Otherwise,
                  set <em>expanded value</em> to <em>value</em>. If <em>expanded value</em>
                  is <code>null</code>, set the <code>@value</code>
                  member of <em>result</em> to <code>null</code> and continue with the
                  next <em>key</em> from <em>element</em>. Null values need to be preserved
                  in this case as the meaning of an <code>@type</code> member depends
                  on the existence of an <code>@value</code> member.
                  <span class="changed">
                    When the <code>frame expansion</code> flag is set, <em>value</em>
                    may also be an empty <a>dictionary</a> or an array of
                    <a>scalar</a> values. <em>Expanded value</em> will be <a>null</a>, or an
                    <a>array</a> of one or more <a>scalar</a> values.</span></li>
                <li>If <em>expanded property</em> is <code>@language</code> and
                  <em>value</em> is not a <a>string</a>, an
                  <a data-link-for="JsonLdErrorCode">invalid language-tagged string</a>
                  error has been detected and processing is aborted.
                  <span class="changed">
                    Otherwise, set <em>expanded value</em> to lowercased <em>value</em>.
                    When the <code>frame expansion</code> flag is set, <em>value</em>
                    may also be an empty <a>dictionary</a> or an array of zero or
                    <a>strings</a>. <em>Expanded value</em> will be an
                    <a>array</a> of one or more <a>string</a> values converted to lower case.</span></li>
                <li>If <em>expanded property</em> is <code>@index</code> and
                  <em>value</em> is not a <a>string</a>, an
                  <a data-link-for="JsonLdErrorCode">invalid @index value</a>
                  error has been detected and processing is aborted. Otherwise,
                  set <em>expanded value</em> to <em>value</em>.</li>
                <li>If <em>expanded property</em> is <code>@list</code>:
                  <ol class="algorithm">
                    <li>If <a>active property</a> is <code>null</code> or
                      <code>@graph</code>, continue with the next <em>key</em>
                      from <em>element</em> to remove the free-floating list.</li>
                    <li>Otherwise, initialize <em>expanded value</em> to the result of using
                      this algorithm recursively passing <a>active context</a>,
                      <a>active property</a>, and <em>value</em> for <em>element</em>.</li>
                    <li>If <em>expanded value</em> is a <a>list object</a>, a
                      <a data-link-for="JsonLdErrorCode">list of lists</a>
                      error has been detected and processing is aborted.</li>
                  </ol>
                </li>
                <li>If <em>expanded property</em> is <code>@set</code>, set
                  <em>expanded value</em> to the result of using this algorithm
                  recursively, passing <a>active context</a>,
                  <a>active property</a>, and <em>value</em> for
                  <em>element</em>.</li>
                <li>If <em>expanded property</em> is <code>@reverse</code> and
                  <em>value</em> is not a <a>JSON object</a>, an
                  <a data-link-for="JsonLdErrorCode">invalid @reverse value</a>
                  error has been detected and processing is aborted. Otherwise
                  <ol class="algorithm">
                    <li>Initialize <em>expanded value</em> to the result of using this
                      algorithm recursively, passing <a>active context</a>,
                      <code>@reverse</code> as <a>active property</a>, and
                      <em>value</em> as <em>element</em>.</li>
                    <li>If <em>expanded value</em> contains an <code>@reverse</code> member,
                      i.e., properties that are reversed twice, execute for each of its
                      <em>property</em> and <em>item</em> the following steps:
                      <ol class="algorithm">
                        <li>If <em>result</em> does not have a <em>property</em> member, create
                          one and set its value to an empty <a>array</a>.</li>
                        <li>Append <em>item</em> to the value of the <em>property</em> member
                          of <em>result</em>.</li>
                      </ol>
                    </li>
                    <li>If <em>expanded value</em> contains members other than <code>@reverse</code>:
                      <ol class="algorithm">
                        <li>If <em>result</em> does not have an <code>@reverse</code> member, create
                          one and set its value to an empty <a>JSON object</a>.</li>
                        <li>Reference the value of the <code>@reverse</code> member in <em>result</em>
                          using the variable <em>reverse map</em>.</li>
                        <li>For each <em>property</em> and <em>items</em> in <em>expanded value</em>
                          other than <code>@reverse</code>:
                          <ol class="algorithm">
                            <li>For each <em>item</em> in <em>items</em>:
                              <ol class="algorithm">
                                <li>If <em>item</em> is a <a>value object</a> or <a>list object</a>, an
                                  <a data-link-for="JsonLdErrorCode">invalid reverse property value</a>
                                  has been detected and processing is aborted.</li>
                                <li>If <em>reverse map</em> has no <em>property</em> member, create one
                                  and initialize its value to an empty <a>array</a>.</li>
                                <li>Append <em>item</em> to the value of the <em>property</em>
                                  member in <em>reverse map</em>.</li>
                              </ol>
                            </li>
                          </ol>
                        </li>
                      </ol>
                    </li>
                    <li>Continue with the next <em>key</em> from <em>element</em>.</li>
                  </ol>
                </li>
                <li class="changed">If <em>expanded property</em> is <code>@nest</code>,
                  add <em>key</em> to <em>nests</em>, initializing it to an empty <a>array</a>,
                  if necessary.
                  Continue with the next <em>key</em> from <em>element</em>.</li>
                <li class="changed">When the <code>frame expansion</code> flag is set,
                  if <em>expanded property</em> is any other
                  framing keyword (<code>@explicit</code>, <code>@default</code>,
                  <code>@embed</code>, <code>@explicit</code>, <code>@omitDefault</code>, or
                  <code>@requireAll</code>),
                  set <em>expanded value</em> to the result of performing the
                  <a href="#expansion-algorithm">Expansion Algorithm</a>
                  recursively, passing <a>active context</a>,
                  <a>active property</a>, and <em>value</em> for <em>element</em>.</li>
                <li>Unless <em>expanded value</em> is <code>null</code>, set
                  the <em>expanded property</em> member of <em>result</em> to
                  <em>expanded value</em>.</li>
                <li>Continue with the next <em>key</em> from <em>element</em>.</li>
              </ol>
            </li>
            <li class="changed">If <em>key</em>'s <a>term definition</a> in <a>active context</a>
              has a <a>local context</a>, set <em>term context</em> to the result of the
              <a href="#context-processing-algorithm">Context Processing algorithm</a>,
              passing <a>active context</a> and the value of the
              <em>key</em>'s <a>local context</a> as <a>local context</a>. Otherwise,
              set <em>term context</em> to <a>active context</a>.</li>
            <li>If <em>key</em>'s <a>container mapping</a> in
              <em class="changed">term context</em> is <code>@language</code> and
              <em>value</em> is a <a>JSON object</a> then <em>value</em>
              is expanded from a <a>language map</a>
              as follows:
              <ol class="algorithm">
                <li>Initialize <em>expanded value</em> to an empty
                  <a>array</a>.</li>
                <li>For each key-value pair <em>language</em>-<em>language value</em>
                  in <em>value</em>, ordered lexicographically by <em>language</em>:
                  <ol class="algorithm">
                    <li>If <em>language value</em> is not an <a>array</a>
                      set it to an <a>array</a> containing only
                      <em>language value</em>.</li>
                    <li>For each <em>item</em> in <em>language value</em>:
                      <ol class="algorithm">
                        <li><em>item</em> must be a <a>string</a>,
                          otherwise an
                          <a data-link-for="JsonLdErrorCode">invalid language map value</a>
                          error has been detected and processing is aborted.</li>
                        <li>Append a <a>JSON object</a> to
                          <em>expanded value</em> that consists of two
                          key-value pairs: (<code>@value</code>-<em>item</em>)
                          and (<code>@language</code>-lowercased
                          <em>language</em>).</li>
                      </ol>
                    </li>
                  </ol>
                </li>
              </ol>
            </li>
            <li>Otherwise, if <em>key</em>'s <a>container mapping</a> in
              <em class="changed">term context</em> is <code>@index</code>,
              <span class="changed"><code>@type</code>, or <code>@id</code></span> and
              <em>value</em> is a <a>JSON object</a> then <em>value</em>
              is expanded from an map as follows:
              <ol class="algorithm">
                <li>Initialize <em>expanded value</em> to an empty
                  <a>array</a>.</li>
                <li>For each key-value pair <em>index</em>-<em>index value</em>
                  in <em>value</em>, ordered lexicographically by <em>index</em>:
                  <ol class="algorithm">
                    <li>If <em>index value</em> is not an <a>array</a>
                      set it to an <a>array</a> containing only
                      <em>index value</em>.</li>
                    <li>Initialize <em>index value</em> to the result of
                      using this algorithm recursively, passing
                      <em class="changed">term context</em> as <a>active context</a>,
                      <em>key</em> as <a>active property</a>,
                      and <em>index value</em> as <em>element</em>.</li>
                    <li>For each <em>item</em> in <em>index value</em>:
                      <ol class="algorithm changed">
                        <li>If <a>container mapping</a> is <code>@index</code>
                          and <em>item</em> does not have the key
                          <code>@index</code>, add the key-value pair
                          (<code>@index</code>-<em>index</em>) to
                          <em>item</em>.</li>
                        <li>Otherwise, if <a>container mapping</a> is <code>@id</code>
                          and <em>item</em> does not have the key
                          <code>@id</code>, add the key-value pair
                          (<code>@id</code>-<em>index</em>) to
                          <em>item</em>.</li>
                        <li>Otherwise, if <a>container mapping</a> is <code>@type</code>
                          set <em>types</em> to the concatenation of <em>index
                          value</em> with any existing values of
                          <code>@type</code> in <em>item</em> and add the
                          key-value pair (<code>@type</code>-<em>types</em>) to
                          <em>item</em>.</li>
                        <li>Append <em>item</em> to <em>expanded value</em>.</li>
                      </ol>
                    </li>
                  </ol>
                </li>
              </ol>
            </li>
            <li>Otherwise, initialize <em>expanded value</em> to the result of
              using this algorithm recursively, passing <em class="changed">term context</em> as <a>active context</a>,
              <em>key</em> for <a>active property</a>, and <em>value</em>
              for <em>element</em>.</li>
            <li>If <em>expanded value</em> is <code>null</code>, ignore <em>key</em>
              by continuing to the next <em>key</em> from <em>element</em>.</li>
            <li>If the <a>container mapping</a> associated to <em>key</em> in
              <em class="changed">term context</em> is <code>@list</code> and
              <em>expanded value</em> is not already a <a>list object</a>,
              convert <em>expanded value</em> to a <a>list object</a>
              by first setting it to an <a>array</a> containing only
              <em>expanded value</em> if it is not already an <a>array</a>,
              and then by setting it to a <a>JSON object</a> containing
              the key-value pair <code>@list</code>-<em>expanded value</em>.</li>
            <li>Otherwise, if the <a>term definition</a> associated to
              <em>key</em> indicates that it is a <a>reverse property</a>
              <ol class="algorithm">
                <li>If <em>result</em> has no <code>@reverse</code> member, create
                  one and initialize its value to an empty <a>JSON object</a>.</li>
                <li>Reference the value of the <code>@reverse</code> member in <em>result</em>
                  using the variable <em>reverse map</em>.</li>
                <li>If <em>expanded value</em> is not an <a>array</a>, set
                  it to an <a>array</a> containing <em>expanded value</em>.</li>
                <li>For each <em>item</em> in <em>expanded value</em>
                  <ol class="algorithm">
                    <li>If <em>item</em> is a <a>value object</a> or <a>list object</a>, an
                      <a data-link-for="JsonLdErrorCode">invalid reverse property value</a>
                      has been detected and processing is aborted.</li>
                    <li>If <em>reverse map</em> has no <em>expanded property</em> member,
                      create one and initialize its value to an empty <a>array</a>.</li>
                    <li>Append <em>item</em> to the value of the <em>expanded property</em>
                      member of <em>reverse map</em>.</li>
                  </ol>
                </li>
              </ol>
            </li>
            <li>Otherwise, if <em>key</em> is not a <a>reverse property</a>:
              <ol class="algorithm">
                <li>If <em>result</em> does not have an <em>expanded property</em>
                  member, create one and initialize its value to an empty
                  <a>array</a>.</li>
                <li>Append <em>expanded value</em> to value of the <em>expanded property</em>
                  member of <em>result</em>.</li>
              </ol>
            </li>
            <li class="changed">For each key <em>nesting-key</em> in <em>nests</em>
              <ol class="algorithm">
                <li>Set <em>nested values</em> to the value of <em>nesting-key</em>
                  in <em>element</em>, ensuring that it is an <a>array</a>.</li>
                <li>For each <em>nested value</em> in <em>nested values</em>:
                  <ol class="algorithm">
                    <li>If <em>nested value</em> is not a <a>JSON object</a>, or any key within
                      <em>nested value</em> expands to <code>@value</code>, an
                      <a data-link-for="JsonLdErrorCode">invalid @nest value</a> error
                      has been detected and processing is aborted.</li>
                    <li>Recursively repeat <a href="#alg-expand-each-key-value">step 7</a>
                      using <em>nested value</em> for <em>element</em>.</li>
                  </ol>
                </li>
              </ol>
            </li>
          </ol>
        </li>
        <li>If <em>result</em> contains the key <code>@value</code>:
          <ol class="algorithm">
            <li>The <em>result</em> must not contain any keys other than
              <code>@value</code>, <code>@language</code>, <code>@type</code>,
              and <code>@index</code>. It must not contain both the
              <code>@language</code> key and the <code>@type</code> key.
              Otherwise, an
              <a data-link-for="JsonLdErrorCode">invalid value object</a>
              error has been detected and processing is aborted.</li>
            <li>If the value of <em>result</em>'s <code>@value</code> key is
              <code>null</code>, then set <em>result</em> to <code>null</code>.</li>
            <li>Otherwise, if the value of <em>result</em>'s <code>@value</code> member
              is not a <a>string</a> and <em>result</em> contains the key
              <code>@language</code>, an
              <a data-link-for="JsonLdErrorCode">invalid language-tagged value</a>
              error has been detected (only <a>strings</a>
              can be language-tagged) and processing is aborted.</li>
            <li>Otherwise, if the <em>result</em> has an <code>@type</code> member
              and its value is not an <a>IRI</a>, an
              <a data-link-for="JsonLdErrorCode">invalid typed value</a>
              error has been detected and processing is aborted.</li>
          </ol>
        </li>
        <li>Otherwise, if <em>result</em> contains the key <code>@type</code>
          and its associated value is not an <a>array</a>, set it to
          an <a>array</a> containing only the associated value.</li>
        <li>Otherwise, if <em>result</em> contains the key <code>@set</code>
          or <code>@list</code>:
          <ol class="algorithm">
            <li>The <em>result</em> must contain at most one other key and that
              key must be <code>@index</code>. Otherwise, an
              <a data-link-for="JsonLdErrorCode">invalid set or list object</a>
              error has been detected and processing is aborted.</li>
            <li>If <em>result</em> contains the key <code>@set</code>, then
              set <em>result</em> to the key's associated value.</li>
          </ol>
        </li>
        <li>If <em>result</em> contains only the key
          <code>@language</code>, set <em>result</em> to <code>null</code>.</li>
        <li>If <a>active property</a> is <code>null</code> or <code>@graph</code>,
          drop free-floating values as follows:
          <ol class="algorithm">
            <li>If <em>result</em> is an empty <a>JSON object</a> or contains
              the keys <code>@value</code> or <code>@list</code>, set <em>result</em> to
              <code>null</code>.</li>
            <li>Otherwise, if <em>result</em> is a <a>JSON object</a> whose only
              key is <code>@id</code>, set <em>result</em> to <code>null</code>.</li>
          </ol>
        </li>
        <li>Return <em>result</em>.</li>
      </ol>

      <p>If, after the above algorithm is run, the result is a
        <a>JSON object</a> that contains only an <code>@graph</code> key, set the
        result to the value of <code>@graph</code>'s value. Otherwise, if the result
        is <code>null</code>, set it to an empty <a>array</a>. Finally, if
        the result is not an <a>array</a>, then set the result to an
        <a>array</a> containing only the result.</p>
    </section>
  </section> <!-- end of Expansion Algorithm -->


  <section>
    <h2>Value Expansion</h2>

    <p>Some values in JSON-LD can be expressed in a
      <a>compact form</a>. These values are required
      to be <a>expanded</a> at times when processing
      JSON-LD documents. A value is said to be in <dfn>expanded form</dfn>
      after the application of this algorithm.</p>

    <section class="informative">
      <h3>Overview</h3>

      <p>If <a>active property</a> has a <a>type mapping</a> in the
        <a>active context</a> set to <code>@id</code> or <code>@vocab</code>,
        a <a>JSON object</a> with a single member <code>@id</code> whose
        value is the result of using the
        <a href="#iri-expansion">IRI Expansion algorithm</a> on <em>value</em>
        is returned.</p>

      <p>Otherwise, the result will be a <a>JSON object</a> containing
        an <code>@value</code> member whose value is the passed <em>value</em>.
        Additionally, an <code>@type</code> member will be included if there is a
        <a>type mapping</a> associated with the <a>active property</a>
        or an <code>@language</code> member if <em>value</em> is a
        <a>string</a> and there is <a>language mapping</a> associated
        with the <a>active property</a>.</p>
    </section>

    <section>
      <h3>Algorithm</h3>

      <p>The algorithm takes three required inputs: an <a>active context</a>,
        an <a>active property</a>, and a <em>value</em> to expand.</p>

      <ol class="algorithm">
        <li>If the <a>active property</a> has a <a>type mapping</a>
          in <a>active context</a> that is <code>@id</code>, return a new
          <a>JSON object</a> containing a single key-value pair where the
          key is <code>@id</code> and the value is the result of using the
          <a href="#iri-expansion">IRI Expansion algorithm</a>, passing
          <a>active context</a>, <em>value</em>, and <code>true</code> for
          <em>document relative</em>.</li>
        <li>If <a>active property</a> has a <a>type mapping</a> in
          <a>active context</a> that is <code>@vocab</code>, return
          a new <a>JSON object</a> containing a single key-value pair
          where the key is <code>@id</code> and the value is the result of
          using the <a href="#iri-expansion">IRI Expansion algorithm</a>, passing
          <a>active context</a>, <em>value</em>, <code>true</code> for
          <em>vocab</em>, and <code>true</code> for
          <em>document relative</em>.</li>
        <li>Otherwise, initialize <em>result</em> to a <a>JSON object</a>
          with an <code>@value</code> member whose value is set to
          <em>value</em>.</li>
        <li>If <a>active property</a> has a <a>type mapping</a> in
          <a>active context</a>, add an <code>@type</code> member to
          <em>result</em> and set its value to the value associated with the
          <a>type mapping</a>.</li>
        <li>Otherwise, if <em>value</em> is a <a>string</a>:
          <ol class="algorithm">
            <li>If a <a>language mapping</a> is associated with
              <a>active property</a> in <a>active context</a>,
              add an <code>@language</code> to <em>result</em> and set its
              value to the language code associated with the
              <a>language mapping</a>; unless the
              <a>language mapping</a> is set to <code>null</code> in
              which case no member is added.</li>
            <li>Otherwise, if the <a>active context</a> has a
              <a>default language</a>, add an <code>@language</code>
              to <em>result</em> and set its value to the
              <a>default language</a>.</li>
          </ol>
        </li>
        <li>Return <em>result</em>.</li>
      </ol>
    </section>
  </section> <!-- end of Value Expansion -->

</section> <!-- end of Expansion section -->


<section>
  <h1>Compaction Algorithms</h1>

  <section>
    <h2>Compaction Algorithm</h2>

    <p>This algorithm compacts a JSON-LD document, such that the given
      <a>context</a> is applied. This must result in shortening
      any applicable <a>IRIs</a> to
      <a>terms</a> or
      <a>compact IRIs</a>, any applicable
      <a>keywords</a> to
      <a>keyword aliases</a>, and
      any applicable <a>JSON-LD values</a>
      expressed in <a>expanded form</a> to simple values such as
      <a>strings</a> or
      <a>numbers</a>.</p>

    <section class="informative">
      <h3>Overview</h3>

      <p>Starting with its root <em>element</em>, we can process the
        JSON-LD document recursively, until we have a fully
        <a>compacted</a> <em>result</em>. When
        <a>compacting</a> an <em>element</em>, we can treat
        each one differently according to its type, in order to break down the
        problem:</p>

      <ol>
        <li>If the <em>element</em> is a <a>scalar</a>, it is
          already in <a>compacted form</a>, so we simply return it.</li>
        <li>If the <em>element</em> is an <a>array</a>, we compact
          each of its items recursively and return them in a new
          <a>array</a>.</li>
        <li>Otherwise <em>element</em> is a <a>JSON object</a>. The value
          of each key in element is compacted recursively. Some of the keys will be
          compacted, using the <a href="#iri-compaction">IRI Compaction algorithm</a>,
          to <a>terms</a> or <a>compact IRIs</a>
          and others will be compacted from <a>keywords</a> to
          <a>keyword aliases</a> or simply left
          unchanged because they do not have definitions in the <a>context</a>.
          Values will be converted to <a>compacted form</a> via the
          <a href="#value-compaction">Value Compaction algorithm</a>. Some data
          will be reshaped based on <a>container mapping</a>
          specified in the context such as <code>@index</code> or <code>@language</code>
          maps.</li>
      </ol>

      <p>The final output is a <a>JSON object</a> with an <code>@context</code>
        key, if a non-empty <a>context</a> was given, where the <a>JSON object</a>
        is either <em>result</em> or a wrapper for it where <em>result</em> appears
        as the value of an (aliased) <code>@graph</code> key because <em>result</em>
        contained two or more items in an <a>array</a>.</p>
    </section>

    <section>
      <h3>Algorithm</h3>

      <p>The algorithm takes five required input variables: an <a>active context</a>,
        an <a>inverse context</a>, an <a>active property</a>, an
        <em>element</em> to be compacted, and a flag
        <a data-link-for="JsonLdOptions">compactArrays</a>
        To begin, the <a>active context</a> is set to the result of
        performing <a href="#context-processing-algorithm">Context Processing</a>
        on the passed <a>context</a>, the <a>inverse context</a> is
        set to the result of performing the
        <a href="#inverse-context-creation">Inverse Context Creation algorithm</a>
        on <a>active context</a>, the <a>active property</a> is
        set to <code>null</code>, <em>element</em> is set to the result of
        performing the <a href="#expansion-algorithm">Expansion algorithm</a>
        on the <a>JSON-LD input</a>, and, if not passed,
        <a data-link-for="JsonLdOptions">compactArrays</a>
        is set to <code>true</code>.</p>

      <ol class="algorithm">
        <li class="changed">If the <a>term definition</a> for <a>active property</a> has a
          <a>local context</a>:
          <ol class="algorithm">
            <li>Set <a>active context</a> to the result of the
              <a href="#context-processing-algorithm">Context Processing algorithm</a>,
              passing <a>active context</a> and the value of the
              <a>active property</a>'s <a>local context</a> as <a>local context</a>.</li>
            <li>Set <a>inverse context</a> using the
              <a href="#inverse-context-creation">Inverse Context Creation algorithm</a>
              using <a>active context</a>.</li>
          </ol>
        </li>
        <li>If <em>element</em> is a <a>scalar</a>, it is already in its most
          compact form, so simply return <em>element</em>.</li>
        <li>If <em>element</em> is an <a>array</a>:
          <ol class="algorithm">
            <li>Initialize <em>result</em> to an empty <a>array</a>.</li>
            <li>For each <em>item</em> in <em>element</em>:
              <ol class="algorithm">
                <li>Initialize <em>compacted item</em> to the result of using this
                  algorithm recursively, passing <a>active context</a>,
                  <a>inverse context</a>, <a>active property</a>, and
                  <em>item</em> for <em>element</em>.</li>
                <li>If <em>compacted item</em> is not <code>null</code>, then append
                  it to <em>result</em>.</li>
              </ol>
            </li>
            <li>If <em>result</em> contains only one item (it has a length of
              <code>1</code>), <a>active property</a> has no
              <a>container mapping</a> in <a>active context</a>, and
              <a data-link-for="JsonLdOptions">compactArrays</a>
              is <code>true</code>, set <em>result</em> to its only item.</li>
            <li>Return <em>result</em>.</li>
          </ol>
        </li>
        <li>Otherwise <em>element</em> is a <a>JSON object</a>.</li>
        <li>If <em>element</em> has an <code>@value</code> or <code>@id</code>
          member and the result of using the
          <a href="#value-compaction">Value Compaction algorithm</a>,
          passing <a>active context</a>, <a>inverse context</a>,
          <a>active property</a>,and <em>element</em> as <em>value</em> is
          a <a>scalar</a>, return that result.</li>
        <li>Initialize <em>inside reverse</em> to <code>true</code> if
          <a>active property</a> equals <code>@reverse</code>,
          otherwise to <code>false</code>.</li>
        <li>Initialize <em>result</em> to an empty <a>JSON object</a>.</li>
        <li>For each key <em>expanded property</em> and value <em>expanded value</em>
          in <em>element</em>,  ordered lexicographically by <em>expanded property</em>:
          <ol class="algorithm">
            <li>If <em>expanded property</em> is <code>@id</code> or
              <code>@type</code>:
                <ol class="algorithm">
                  <li>If <em>expanded value</em> is a <a>string</a>,
                    then initialize <em>compacted value</em> to the result
                    of using the <a href="#iri-compaction">IRI Compaction algorithm</a>,
                    passing <a>active context</a>, <a>inverse context</a>,
                    <em>expanded value</em> for <em>iri</em>,
                    and <code>true</code> for <em>vocab</em> if
                    <em>expanded property</em> is <code>@type</code>,
                    <code>false</code> otherwise.</li>
                  <li>Otherwise, <em>expanded value</em> must be a
                    <code>@type</code> <a>array</a>:
                    <ol class="algorithm">
                      <li>Initialize <em>compacted value</em> to an empty
                        <a>array</a>.</li>
                      <li>For each item <em>expanded type</em> in
                        <em>expanded value</em>, append the result of
                        of using the <a href="#iri-compaction">IRI Compaction algorithm</a>,
                        passing <a>active context</a>, <a>inverse context</a>,
                        <em>expanded type</em> for <em>iri</em>, and
                        <code>true</code> for <em>vocab</em>,
                        to <em>compacted value</em>.</li>
                      <li>If <em>compacted value</em> contains only one
                        item (it has a length of <code>1</code>), then
                        set <em>compacted value</em> to its only item.</li>
                    </ol>
                  </li>
                  <li>Initialize <em>alias</em> to the result of using the
                    <a href="#iri-compaction">IRI Compaction algorithm</a>,
                    passing <a>active context</a>, <a>inverse context</a>,
                    <em>expanded property</em> for <em>iri</em>,
                    and <code>true</code> for <em>vocab</em>.</li>
                  <li>Add a member <em>alias</em> to <em>result</em> whose value is
                    set to <em>compacted value</em> and continue to the next
                    <em>expanded property</em>.</li>
                </ol>
              </li>
            <li>If <em>expanded property</em> is <code>@reverse</code>:
              <ol class="algorithm">
                <li>Initialize <em>compacted value</em> to the result of using this
                  algorithm recursively, passing <a>active context</a>,
                  <a>inverse context</a>, <code>@reverse</code> for
                  <a>active property</a>, and <em>expanded value</em>
                  for <em>element</em>.</li>
                <li>For each <em>property</em> and <em>value</em> in <em>compacted value</em>:
                  <ol class="algorithm">
                    <li>If the <a>term definition</a> for <em>property</em> in the
                      <a>active context</a> indicates that <em>property</em> is
                      a <a>reverse property</a>
                      <ol class="algorithm">
                        <li>If the <a>term definition</a> for <em>property</em> in
                          the <a>active context</a> has a
                          <a>container mapping</a> of <code>@set</code> or
                          <a data-link-for="JsonLdOptions">compactArrays</a>
                          is <code>false</code>, and <em>value</em> is not an
                          <a>array</a>, set <em>value</em> to a new
                          <a>array</a> containing only <em>value</em>.</li>
                        <li>If <em>property</em> is not a member of
                          <em>result</em>, add one and set its value to <em>value</em>.</li>
                        <li>Otherwise, if the value of the <em>property</em> member of
                          <em>result</em> is not an <a>array</a>, set it to a new
                          <a>array</a> containing only the value. Then
                          append <em>value</em> to its value if <em>value</em>
                          is not an <a>array</a>, otherwise append each
                          of its items.</li>
                        <li>Remove the <em>property</em> member from
                          <em>compacted value</em>.</li>
                      </ol>
                    </li>
                  </ol>
                </li>
                <li>If <em>compacted value</em> has some remaining members, i.e.,
                  it is not an empty <a>JSON object</a>:
                  <ol class="algorithm">
                    <li>Initialize <em>alias</em> to the result of using the
                      <a href="#iri-compaction">IRI Compaction algorithm</a>,
                      passing <a>active context</a>, <a>inverse context</a>,
                      <code>@reverse</code> for <em>iri</em>,
                      and <code>true</code> for <em>vocab</em>.</li>
                    <li>Set the value of the <em>alias</em> member of <em>result</em> to
                      <em>compacted value</em>.</li>
                  </ol>
                </li>
                <li>Continue with the next <em>expanded property</em> from <em>element</em>.</li>
              </ol>
            </li>
            <li>If <em>expanded property</em> is <code>@index</code> and
              <a>active property</a> has a <a>container mapping</a>
              in <a>active context</a> that is <code>@index</code>,
              then the compacted result will be inside of an <code>@index</code>
              container, drop the <code>@index</code> property by continuing
              to the next <em>expanded property</em>.</li>
            <li>Otherwise, if <em>expanded property</em> is <code>@index</code>,
              <code>@value</code>, or <code>@language</code>:
              <ol class="algorithm">
                <li>Initialize <em>alias</em> to the result of using
                  the <a href="#iri-compaction">IRI Compaction algorithm</a>,
                  passing <a>active context</a>, <a>inverse context</a>,
                  <em>expanded property</em> for <em>iri</em>,
                  and <code>true</code> for <em>vocab</em>.</li>
                <li>Add a member <em>alias</em> to <em>result</em> whose value is
                  set to <em>expanded value</em> and continue with the next
                  <em>expanded property</em>.</li>
              </ol>
            </li>
            <li>If <em>expanded value</em> is an empty <a>array</a>:
              <ol class="algorithm">
                <li>Initialize <em>item active property</em> to the result of
                  using the <a href="#iri-compaction">IRI Compaction algorithm</a>,
                  passing <a>active context</a>, <a>inverse context</a>,
                  <em>expanded property</em> for <em>iri</em>,
                  <em>expanded value</em> for <em>value</em>,
                  <code>true</code> for <em>vocab</em>, and
                  <em>inside reverse</em>.</li>
                <li class="changed">If the <a>term definition</a> for <em>item active property</em>
                  in the <em>active context</em> has a <code>@nest</code>
                  member, that value (<em>nest term</em>) must be
                  <code>@nest</code>, or a <a>term definition</a> in the
                  <em>active context</em> that expands to <code>@nest</code>,
                  otherwise an <a data-link-for="JsonLdErrorCode">invalid @nest
                  value</a> error has been detected, and processing is aborted.
                  If <em>result</em> does not have the key that equals <em>nest
                  term</em>, initialize it to an empty JSON object (<em>nest
                  object</em>). If <em>nest object</em> does not have the key
                  that equals <em>item active property</em>, set this key's
                  value in <em>nest object</em> to an empty
                  <a>array</a>.Otherwise, if the key's value is not an
                  <a>array</a>, then set it to one containing only the
                  value.</li>
                <li>Otherwise, if <em>result</em> does not have the key that equals
                  <em>item active property</em>, set this key's value in
                  <em>result</em> to an empty <a>array</a>. Otherwise, if
                  the key's value is not an <a>array</a>, then set it
                  to one containing only the value.</li>
              </ol>
            </li>
            <li>
              At this point, <em>expanded value</em> must be an
              <a>array</a> due to the
              <a href="#expansion-algorithm">Expansion algorithm</a>.
              For each item <em>expanded item</em> in <em>expanded value</em>:
              <ol class="algorithm">
                <li>Initialize <em>item active property</em> to the result of using
                  the <a href="#iri-compaction">IRI Compaction algorithm</a>,
                  passing <a>active context</a>, <a>inverse context</a>,
                  <em>expanded property</em> for <em>iri</em>,
                  <em>expanded item</em> for <em>value</em>,
                  <code>true</code> for <em>vocab</em>, and
                  <em>inside reverse</em>.</li>
                <li class="changed">If the <a>term definition</a> for <em>item active property</em>
                  in the <em>active context</em> has a <code>@nest</code>
                  member, that value (<em>nest term</em>) must be
                  <code>@nest</code>, or a <a>term definition</a> in the
                  <em>active context</em> that expands to <code>@nest</code>,
                  otherwise an <a data-link-for="JsonLdErrorCode">invalid @nest
                  value</a> error has been detected, and processing is aborted.
                  Set <em>nest result</em> to the value of <em>nest term</em> in <em>result</em>,
                  initializing it to a new <a>JSON object</a>, if necessary; otherwise
                  set <em>nest result</em> to <em>result</em>.</li>
                <li>Initialize <em>container</em> to <code>null</code>. If there
                  is a <a>container mapping</a> for
                  <em>item active property</em> in <a>active context</a>,
                  set <em>container</em> to its value.</li>
                <li>Initialize <em>compacted item</em> to the result of using
                  this algorithm recursively, passing
                  <a>active context</a>, <a>inverse context</a>,
                  <em>item active property</em> for <a>active property</a>,
                  <em>expanded item</em> for <em>element</em> if it does
                  not contain the key <code>@list</code>, otherwise pass
                  the key's associated value for <em>element</em>.</li>
                <li>
                  If <em>expanded item</em> is a <a>list object</a>:
                  <ol class="algorithm">
                    <li>If <em>compacted item</em> is not an <a>array</a>,
                      then set it to an <a>array</a> containing only
                      <em>compacted item</em>.</li>
                    <li>If <em>container</em> is not <code>@list</code>:
                      <ol class="algorithm">
                        <li>Convert <em>compacted item</em> to a
                          <a>list object</a> by setting it to a
                          <a>JSON object</a> containing key-value pair
                          where the key is the result of the
                          <a href="#iri-compaction">IRI Compaction algorithm</a>,
                          passing <a>active context</a>, <a>inverse context</a>,
                          <code>@list</code> for <em>iri</em>, and <em>compacted item</em>
                          for <em>value</em>.</li>
                        <li>If <em>expanded item</em> contains the key
                          <code>@index</code>, then add a key-value pair
                          to <em>compacted item</em> where the key is the
                          result of the <a href="#iri-compaction">IRI Compaction algorithm</a>,
                          passing <a>active context</a>, <a>inverse context</a>,
                          <code>@index</code> as <em>iri</em>, and the value associated with the
                          <code>@index</code> key in <em>expanded item</em> as <em>value</em>.</li>
                      </ol>
                    </li>
                    <li>Otherwise, <em>item active property</em> must not be a key
                      in <em class="changed">nest result</em> because there cannot be two
                      <a>list objects</a> associated
                      with an <a>active property</a> that has a
                      <a>container mapping</a>; a
                      <a data-link-for="JsonLdErrorCode">compaction to list of lists</a>
                      error has been detected and processing is aborted.</li>
                  </ol>
                </li>
                <li>
                  If <em>container</em> is <code>@language</code>,
                  <code>@index</code>, <span class="changed"><code>@id</code>,
                    or <code>@type</code></span>:
                  <ol class="algorithm">
                    <li>If <em>item active property</em> is not a key in
                      <em class="changed">nest result</em>, initialize it to an empty <a>JSON object</a>.
                      Initialize <em>map object</em> to the value of <em>item active property</em>
<<<<<<< HEAD
                      in <em class="changed">nest result</em>.</li>
=======
                      in <em>result</em>.</li>
                    <li>Set <em>compacted container</em> to the result of calling the 
                      <a href="#iri-compaction">IRI Compaction algorithm</a>
                      passing <a>active context</a>,
                      <em>container</em> as <em>iri</em>, and <code>true</code>
                      for <em>vocab</em>.</li>
>>>>>>> 85bf7dd4
                    <li>If <em>container</em> is <code>@language</code> and
                      <em>compacted item</em> contains the key
                      <code>@value</code>, then set <em>compacted item</em>
                      to the value associated with its <code>@value</code> key.</li>
                    <li>If <em>container</em> is <code>@index</code>,
                      set <em>map key</em> to the value associated with
                      with the key that equals <em>container</em> in
                      <em>expanded item</em>.</li>
                    <li class="changed">If <em>container</em> is <code>@id</code>, set
                      <em>map key</em> to the value associated with the key that equals
                      <em>compacted container</em> in <em>compacted item</em>
                      and remove that key-value pair from <em>compacted item</em>.</li>
                    <li class="changed">If <em>container</em> is <code>@type</code>,
                      set <em>map key</em> to the first value associated with
                      the key that equals <em>container</em> in <em>expanded
                      item</em>. If there are remaining values in <em>compacted
                      item</em> for <em>compacted container</em>, set the value
                      of <em>compacted container</em> in <em>compacted
                      value</em> to those remaining values. Otherwise, remove
                      that key-value pair from <em>compacted item</em>.</li>
                    <li>If <em>map key</em> is not a key in <em>map object</em>,
                      then set this key's value in <em>map object</em>
                      to <em>compacted item</em>. Otherwise, if the value
                      is not an <a>array</a>, then set it to one
                      containing only the value and then append
                      <em>compacted item</em> to it.</li>
                  </ol>
                </li>
                <li>
                  Otherwise,
                  <ol class="algorithm">
                    <li>If
                      <a data-link-for="JsonLdOptions">compactArrays</a>
                      is <code>false</code>, <em>container</em> is <code>@set</code> or
                      <code>@list</code>, or <em>expanded property</em> is
                      <code>@list</code> or <code>@graph</code> and
                      <em>compacted item</em> is not an <a>array</a>,
                      set it to a new <a>array</a>
                      containing only <em>compacted item</em>.</li>
                    <li>If <em>item active property</em> is not a key in
                      <em>result</em> then add the key-value pair,
                      (<em>item active property</em>-<em>compacted item</em>),
                      to <em class="changed">nest result</em>.</li>
                    <li>Otherwise, if the value associated with the key that
                      equals <em>item active property</em> in <em class="changed">nest result</em>
                      is not an <a>array</a>, set it to a new
                      <a>array</a> containing only the value. Then
                      append <em>compacted item</em> to the value if
                      <em>compacted item</em> is not an <a>array</a>,
                      otherwise, concatenate it.</li>
                  </ol>
                </li>
              </ol>
            </li>
          </ol>
        </li>
        <li>Return <em>result</em>.</li>
      </ol>

      <p>If, after the algorithm outlined above is run, the result <em>result</em>
        is an <a>array</a>, replace it with a new
        <a>JSON object</a> with a single member whose key is the result
        of using the <a href="#iri-compaction">IRI Compaction algorithm</a>,
        passing <a>active context</a>, <a>inverse context</a>, and
        <code>@graph</code> as <em>iri</em> and whose value is the <a>array</a>
        <em>result</em>. Finally, if a non-empty <em>context</em> has been passed,
        add an <code>@context</code> member to <em>result</em> and set its value
        to the passed <em>context</em>.</p>
    </section>
  </section> <!-- end of Compaction -->

  <section>
    <h2>Inverse Context Creation</h2>

    <p>When there is more than one <a>term</a> that could be chosen
      to compact an <a>IRI</a>, it has to be ensured that the <a>term</a>
      selection is both deterministic and represents the most context-appropriate
      choice whilst taking into consideration algorithmic complexity.</p>

    <p>In order to make <a>term</a> selections, the concept of an
      <a>inverse context</a> is introduced. An <dfn>inverse context</dfn>
      is essentially a reverse lookup table that maps
      <a>container mapping</a>,
      <a>type mappings</a>, and
      <a>language mappings</a> to a simple
      <a>term</a> for a given <a>active context</a>. A
      <a>inverse context</a> only needs to be generated for an
      <a>active context</a> if it is being used for <a>compaction</a>.</p>

    <p>To make use of an <a>inverse context</a>, a list of preferred
      <a>container mapping</a> and the
      <a>type mapping</a> or <a>language mapping</a> are gathered
      for a particular value associated with an <a>IRI</a>. These parameters
      are then fed to the <a href="#term-selection">Term Selection algorithm</a>,
      which will find the <a>term</a> that most appropriately
      matches the value's mappings.</p>

    <section class="informative">
      <h3>Overview</h3>

      <p>To create an <a>inverse context</a> for a given
        <a>active context</a>, each <a>term</a> in the
        <a>active context</a> is visited, ordered by length, shortest
        first (ties are broken by choosing the lexicographically least
        <a>term</a>). For each <a>term</a>, an entry is added to
        the <a>inverse context</a> for each possible combination of
        <a>container mapping</a> and <a>type mapping</a>
        or <a>language mapping</a> that would legally match the
        <a>term</a>. Illegal matches include differences between a
        value's <a>type mapping</a> or <a>language mapping</a> and
        that of the <a>term</a>. If a <a>term</a> has no
        <a>container mapping</a>, <a>type mapping</a>, or
        <a>language mapping</a> (or some combination of these), then it
        will have an entry in the <a>inverse context</a> using the special
        key <code>@none</code>. This allows the
        <a href="#term-selection">Term Selection algorithm</a> to fall back
        to choosing more generic <a>terms</a> when a more
        specifically-matching <a>term</a> is not available for a particular
        <a>IRI</a> and value combination.</p>
    </section>

    <section>
      <h3>Algorithm</h3>

      <p>The algorithm takes one required input: the <a>active context</a> that
        the <a>inverse context</a> is being created for.</p>

      <ol class="algorithm">
        <li>Initialize <em>result</em> to an empty <a>JSON object</a>.</li>
        <li>Initialize <em>default language</em> to <code>@none</code>. If the
          <a>active context</a> has a <a>default language</a>,
          set <em>default language</em> to it.</li>
        <li>For each key <a>term</a> and value <a>term definition</a> in
          the <a>active context</a>, ordered by shortest <a>term</a>
          first (breaking ties by choosing the lexicographically least
          <a>term</a>):
          <ol class="algorithm">
            <li>If the <a>term definition</a> is <code>null</code>,
              <a>term</a> cannot be selected during <a>compaction</a>,
              so continue to the next <a>term</a>.</li>
            <li>Initialize <em>container</em> to <code>@none</code>. If there
              is a <a>container mapping</a> in
              <a>term definition</a>, set <em>container</em> to
              its associated value.</li>
            <li>Initialize <em>iri</em> to the value of the <a>IRI mapping</a>
              for the <a>term definition</a>.</li>
            <li>If <em>iri</em> is not a key in <em>result</em>, add
              a key-value pair where the key is <em>iri</em> and the value
              is an empty <a>JSON object</a> to <em>result</em>.</li>
            <li>Reference the value associated with the <em>iri</em> member in
              <em>result</em> using the variable <em>container map</em>.</li>
            <li>If <em>container map</em> has no <em>container</em> member,
              create one and set its value to a new
              <a>JSON object</a> with two members. The first member is
              <code>@language</code> and its value is a new empty
              <a>JSON object</a>, the second member is <code>@type</code>
              and its value is a new empty <a>JSON object</a>.</li>
            <li>Reference the value associated with the <em>container</em> member
              in <em>container map</em> using the variable <em>type/language map</em>.</li>
            <li>If the <a>term definition</a> indicates that the <a>term</a>
              represents a <a>reverse property</a>:
              <ol class="algorithm">
                <li>Reference the value associated with the <code>@type</code>
                  member in <em>type/language map</em> using the variable
                  <em>type map</em>.</li>
                <li>If <em>type map</em> does not have an <code>@reverse</code>
                  member, create one and set its value to the <a>term</a>
                  being processed.</li>
              </ol>
            </li>
            <li>Otherwise, if <a>term definition</a> has a
              <a>type mapping</a>:
              <ol class="algorithm">
                <li>Reference the value associated with the <code>@type</code>
                  member in <em>type/language map</em> using the variable
                  <em>type map</em>.</li>
                <li>If <em>type map</em> does not have a member corresponding
                  to the <a>type mapping</a> in <a>term definition</a>,
                  create one and set its value to the <a>term</a>
                  being processed.</li>
              </ol>
            </li>
            <li>Otherwise, if <a>term definition</a> has a
              <a>language mapping</a> (might be <code>null</code>):
              <ol class="algorithm">
                <li>Reference the value associated with the <code>@language</code>
                  member in <em>type/language map</em> using the variable
                  <em>language map</em>.</li>
                <li>If the <a>language mapping</a> equals <code>null</code>,
                  set <em>language</em> to <code>@null</code>; otherwise set it
                  to the language code in <a>language mapping</a>.</li>
                <li>If <em>language map</em> does not have a <em>language</em> member,
                  create one and set its value to the <a>term</a>
                  being processed.</li>
              </ol>
            </li>
            <li>Otherwise:
              <ol class="algorithm">
                <li>Reference the value associated with the <code>@language</code>
                  member in <em>type/language map</em> using the variable
                  <em>language map</em>.</li>
                <li>If <em>language map</em> does not have a <em>default language</em>
                  member, create one and set its value to the <a>term</a>
                  being processed.</li>
                <li>If <em>language map</em> does not have an <code>@none</code>
                  member, create one and set its value to the <a>term</a>
                  being processed.</li>
                <li>Reference the value associated with the <code>@type</code>
                  member in <em>type/language map</em> using the variable
                  <em>type map</em>.</li>
                <li>If <em>type map</em> does not have an <code>@none</code>
                  member, create one and set its value to the <a>term</a>
                  being processed.</li>
              </ol>
            </li>
          </ol>
        </li>
        <li>Return <em>result</em>.</li>
      </ol>
    </section>
  </section> <!-- end of Inverse Context Creation -->

  <section>
    <h2>IRI Compaction</h2>

    <p>This algorithm compacts an <a>IRI</a> to a <a>term</a> or
      <a>compact IRI</a>, or a <a>keyword</a> to a
      <a>keyword alias</a>. A value that is associated with the
      <a>IRI</a> may be passed in order to assist in selecting the most
      context-appropriate <a>term</a>.</p>

    <section class="informative">
      <h3>Overview</h3>

      <p>If the passed <a>IRI</a> is <code>null</code>, we simply
        return <code>null</code>. Otherwise, we first try to find a <a>term</a>
        that the <a>IRI</a> or <a>keyword</a> can be compacted to if
        it is relative to <a data-lt="active context">active context's</a>
        <a>vocabulary mapping</a>. In order to select the most appropriate
        <a>term</a>, we may have to collect information about the passed
        <em>value</em>. This information includes which
        <a>container mapping</a>
        would be preferred for expressing the <em>value</em>, and what its
        <a>type mapping</a> or <a>language mapping</a> is. For
        <a data-lt="list object">JSON-LD lists</a>, the <a>type mapping</a>
        or <a>language mapping</a> will be chosen based on the most
        specific values that work for all items in the list. Once this
        information is gathered, it is passed to the
        <a href="#term-selection">Term Selection algorithm</a>, which will
        return the most appropriate <a>term</a> to use.</p>

      <p>If no <a>term</a> was found that could be used to compact the
        <a>IRI</a>, an attempt is made to compact the <a>IRI</a> using the
        <a data-lt="active context">active context's</a> <a>vocabulary mapping</a>,
        if there is one. If the <a>IRI</a> could not be compacted, an
        attempt is made to find a <a>compact IRI</a>. If there is no
        appropriate <a>compact IRI</a>, the <a>IRI</a> is
        transformed to a <a>relative IRI</a> using the document's
        <a>base IRI</a>. Finally, if the <a>IRI</a> or
        <a>keyword</a> still could not be compacted, it is returned
        as is.</p>
    </section>

    <section>
      <h3>Algorithm</h3>

      <p>This algorithm takes three required inputs and three optional inputs.
        The required inputs are an <a>active context</a>, an <a>inverse context</a>,
        and the <em>iri</em> to be compacted. The optional inputs are a <em>value</em> associated
        with the <em>iri</em>, a <em>vocab</em> flag which specifies whether the
        passed <em>iri</em> should be compacted using the
        <a data-lt="active context">active context's</a>
        <a>vocabulary mapping</a>, and a <em>reverse</em> flag which specifies whether
        a <a>reverse property</a> is being compacted. If not passed, <em>value</em> is set to
        <code>null</code> and <em>vocab</em> and <em>reverse</em> are both set to
        <code>false</code>.</p>

      <ol class="algorithm">
        <li>If <em>iri</em> is <code>null</code>, return <code>null</code>.</li>
        <li>If <em>vocab</em> is <code>true</code> and <em>iri</em> is a
          key in <a>inverse context</a>:
          <ol class="algorithm">
            <li>Initialize <em>default language</em> to
              <a data-lt="active context">active context's</a>
              <a>default language</a>, if it has one, otherwise to
              <code>@none</code>.</li>
            <li>Initialize <em>containers</em> to an empty <a>array</a>. This
              <a>array</a> will be used to keep track of an ordered list of
              preferred <a>container mapping</a>
              for a <a>term</a>, based on what is compatible with
              <em>value</em>.</li>
            <li>Initialize <em>type/language</em> to <code>@language</code>,
              and <em>type/language value</em> to <code>@null</code>. These two
              variables will keep track of the preferred
              <a>type mapping</a> or <a>language mapping</a> for
              a <a>term</a>, based on what is compatible with <em>value</em>.</li>
            <li>If <em>value</em> is a <a>JSON object</a>,
              <span class="changed">then for the keywords <code>@index</code>,
              <code>@id</code>, and <code>@type</code>, if <em>value</em>
              contains that <a>keyword</a>, append it to <em>containers</em>.</span></li>
            <li>If <em>reverse</em> is <code>true</code>, set <em>type/language</em>
              to <code>@type</code>, <em>type/language value</em> to
              <code>@reverse</code>, and append <code>@set</code> to <em>containers</em>.</li>
            <li>Otherwise, if <em>value</em> is a <a>list object</a>, then set
              <em>type/language</em> and <em>type/language value</em>
              to the most specific values that work for all items in
              the list as follows:
              <ol class="algorithm">
                <li>If <code>@index</code> is a not key in <em>value</em>, then
                  append <code>@list</code> to <em>containers</em>.</li>
                <li>Initialize <em>list</em> to the <a>array</a> associated
                  with the key <code>@list</code> in <em>value</em>.</li>
                <li>Initialize <em>common type</em> and <em>common language</em> to <code>null</code>. If
                  <em>list</em> is empty, set <em>common language</em> to
                  <em>default language</em>.</li>
                <li>For each <em>item</em> in <em>list</em>:
                  <ol class="algorithm">
                    <li>Initialize <em>item language</em> to <code>@none</code> and
                      <em>item type</em> to <code>@none</code>.</li>
                    <li>If <em>item</em> contains the key <code>@value</code>:
                      <ol class="algorithm">
                        <li>If <em>item</em> contains the key <code>@language</code>,
                          then set <em>item language</em> to its associated
                          value.</li>
                        <li>Otherwise, if <em>item</em> contains the key
                          <code>@type</code>, set <em>item type</em> to its
                          associated value.</li>
                        <li>Otherwise, set <em>item language</em> to
                          <code>@null</code>.</li>
                      </ol>
                    </li>
                    <li>Otherwise, set <em>item type</em> to <code>@id</code>.</li>
                    <li>If <em>common language</em> is <code>null</code>, set it
                      to <em>item language</em>.</li>
                    <li>Otherwise, if <em>item language</em> does not equal
                      <em>common language</em> and <em>item</em> contains the
                      key <code>@value</code>, then set <em>common language</em>
                      to <code>@none</code> because list items have conflicting
                      languages.</li>
                    <li>If <em>common type</em> is <code>null</code>, set it
                      to <em>item type</em>.</li>
                    <li>Otherwise, if <em>item type</em> does not equal
                      <em>common type</em>, then set <em>common type</em>
                      to <code>@none</code> because list items have conflicting
                      types.</li>
                    <li>If <em>common language</em> is <code>@none</code> and
                      <em>common type</em> is <code>@none</code>, then
                      stop processing items in the list because it has been
                      detected that there is no common language or type amongst
                      the items.</li>
                  </ol>
                </li>
                <li>If <em>common language</em> is <code>null</code>, set it to
                  <code>@none</code>.</li>
                <li>If <em>common type</em> is <code>null</code>, set it to
                  <code>@none</code>.</li>
                <li>If <em>common type</em> is not <code>@none</code> then set
                  <em>type/language</em> to <code>@type</code> and
                  <em>type/language value</em> to <em>common type</em>.</li>
                <li>Otherwise, set <em>type/language value</em> to
                  <em>common language</em>.</li>
              </ol>
            </li>
            <li>Otherwise:
              <ol class="algorithm">
                <li>If <em>value</em> is a <a>value object</a>:
                  <ol class="algorithm">
                    <li>If <em>value</em> contains the key <code>@language</code>
                      and does not contain the key <code>@index</code>,
                      then set <em>type/language value</em> to its associated
                      value and append <code>@language</code> to
                      <em>containers</em>.</li>
                    <li>Otherwise, if <em>value</em> contains the key
                      <code>@type</code>, then set <em>type/language value</em> to
                      its associated value and set <em>type/language</em> to
                      <code>@type</code>.</li>
                  </ol>
                </li>
                <li>Otherwise, set <em>type/language</em> to <code>@type</code>
                  and set <em>type/language value</em> to <code>@id</code>.</li>
                <li>Append <code>@set</code> to <em>containers</em>.</li>
              </ol>
            </li>
            <li>Append <code>@none</code> to <em>containers</em>. This represents
              the non-existence of a <a>container mapping</a>, and it will
              be the last <a>container mapping</a> value to be checked as it
              is the most generic.</li>
            <li>If <em>type/language value</em> is <code>null</code>, set it to
              <code>@null</code>. This is the key under which <code>null</code> values
              are stored in the <a>inverse context</a> <em>entry</em>.</li>
            <li>Initialize <em>preferred values</em> to an empty <a>array</a>.
              This <a>array</a> will indicate, in order, the preferred values for
              a <a data-lt="term">term's</a> <a>type mapping</a> or
              <a>language mapping</a>.</li>
            <li>If <em>type/language value</em> is <code>@reverse</code>, append
              <code>@reverse</code> to <em>preferred values</em>.</li>
            <li>If <em>type/language value</em> is <code>@id</code> or <code>@reverse</code>
              and <em>value</em> has an <code>@id</code> member:
              <ol class="algorithm">
                <li>If the result of using the
                  <a href="#iri-compaction">IRI compaction algorithm</a>,
                  passing <a>active context</a>, <a>inverse context</a>,
                  the value associated with the <code>@id</code> key in <em>value</em> for
                  <em>iri</em>, <code>true</code> for <em>vocab</em>, and
                  <code>true</code> for <em>document relative</em> has a
                  <a>term definition</a> in the <a>active context</a>
                  with an <a>IRI mapping</a> that equals the value associated
                  with the <code>@id</code> key in <em>value</em>,
                  then append <code>@vocab</code>, <code>@id</code>, and
                  <code>@none</code>, in that order, to <em>preferred values</em>.</li>
                <li>Otherwise, append <code>@id</code>, <code>@vocab</code>, and
                  <code>@none</code>, in that order, to <em>preferred values</em>.</li>
              </ol>
            </li>
            <li>Otherwise, append <em>type/language value</em> and <code>@none</code>, in
              that order, to <em>preferred values</em>.</li>
            <li>Initialize <em>term</em> to the result of the
              <a href="#term-selection">Term Selection algorithm</a>, passing
              <a>inverse context</a>, <em>iri</em>, <em>containers</em>,
              <em>type/language</em>, and <em>preferred values</em>.</li>
            <li>If <em>term</em> is not <code>null</code>, return <em>term</em>.</li>
          </ol>
        </li>
        <li>At this point, there is no simple <a>term</a> that <em>iri</em>
          can be compacted to. If <em>vocab</em> is <code>true</code> and
          <a>active context</a> has a <a>vocabulary mapping</a>:
          <ol class="algorithm">
            <li>If <em>iri</em> begins with the
              <a data-lt="vocabulary mapping">vocabulary mapping's</a> value
              but is longer, then initialize <em>suffix</em> to the substring
              of <em>iri</em> that does not match. If <em>suffix</em> does not
              have a <a>term definition</a> in <a>active context</a>,
              then return <em>suffix</em>.</li>
          </ol>
        </li>
        <li>The <em>iri</em> could not be compacted using the
          <a data-lt="active context">active context's</a> <a>vocabulary mapping</a>.
          Try to create a <a>compact IRI</a>, starting by initializing
          <em>compact IRI</em> to <code>null</code>. This variable will be used to
          tore the created <a>compact IRI</a>, if any.</li>
        <li>For each key <a>term</a> and value <a>term definition</a> in
          the <a>active context</a>:
          <ol class="algorithm">
            <li>If the <a>term</a> contains a colon (<code>:</code>),
              then continue to the next <a>term</a> because
              <a>terms</a> with colons can't be
              used as <a>prefixes</a>.</li>
            <li>If the <a>term definition</a> is <code>null</code>,
              its <a>IRI mapping</a> equals <em>iri</em>, or its
              <a>IRI mapping</a> is not a substring at the beginning of
              <em>iri</em>, the <a>term</a> cannot be used as a <a>prefix</a>
              because it is not a partial match with <em>iri</em>.
              Continue with the next <a>term</a>.</li>
            <li>Initialize <em>candidate</em> by concatenating <a>term</a>,
              a colon (<code>:</code>), and the substring of <em>iri</em>
              that follows after the value of the
              <a data-lt="term definition">term definition's</a>
              <a>IRI mapping</a>.</li>
            <li>If either <em>compact IRI</em> is <code>null</code> or <em>candidate</em> is
              shorter or the same length but lexicographically less than
              <em>compact IRI</em> and <em>candidate</em> does not have a
              <a>term definition</a> in <a>active context</a> or if the
              <a>term definition</a> has an <a>IRI mapping</a>
              that equals <em>iri</em> and <em>value</em> is <code>null</code>,
              set <em>compact IRI</em> to <em>candidate</em>.</li>
          </ol>
        </li>
        <li>If <em>compact IRI</em> is not <code>null</code>, return <em>compact IRI</em>.</li>
        <li>If <em>vocab</em> is <code>false</code> then
          transform <em>iri</em> to a <a>relative IRI</a> using
          the document's base <a>IRI</a>.</li>
        <li>Finally, return <em>iri</em> as is.</li>
      </ol>
    </section>
  </section> <!-- end of IRI Compaction -->

  <section>
    <h2>Term Selection</h2>

    <p>This algorithm, invoked via the <a href="#iri-compaction">IRI Compaction algorithm</a>,
      makes use of an <a data-lt="active context">active context's</a>
      <a>inverse context</a> to find the <a>term</a> that is best
      used to <a>compact</a> an <a>IRI</a>. Other
      information about a value associated with the <a>IRI</a> is given,
      including which <a>container mapping</a>
      and which <a>type mapping</a> or <a>language mapping</a> would
      be best used to express the value.</p>

    <section class="informative">
      <h3>Overview</h3>

      <p>The <a data-lt="inverse context">inverse context's</a> entry for
        the <a>IRI</a> will be first searched according to the preferred
        <a>container mapping</a>, in the order
        that they are given. Amongst <a>terms</a> with a matching
        <a>container mapping</a>, preference will be given to those
        with a matching <a>type mapping</a> or <a>language mapping</a>,
        over those without a <a>type mapping</a> or
        <a>language mapping</a>. If there is no <a>term</a>
        with a matching <a>container mapping</a> then the <a>term</a>
        without a <a>container mapping</a> that matches the given
        <a>type mapping</a> or <a>language mapping</a> is selected. If
        there is still no selected <a>term</a>, then a <a>term</a>
        with no <a>type mapping</a> or <a>language mapping</a> will
        be selected if available. No <a>term</a> will be selected that
        has a conflicting <a>type mapping</a> or <a>language mapping</a>.
        Ties between <a>terms</a> that have the same
        mappings are resolved by first choosing the shortest terms, and then by
        choosing the lexicographically least term. Note that these ties are
        resolved automatically because they were previously resolved when the
        <a href="#inverse-context-creation">Inverse Context Creation algorithm</a>
        was used to create the <a>inverse context</a>.</p>
    </section>

    <section>
      <h3>Algorithm</h3>

      <p>This algorithm has five required inputs. They are:
        an <a>inverse context</a>, a <a>keyword</a> or <a>IRI</a>
        <em>iri</em>, an <a>array</a> <em>containers</em> that represents an
        ordered list of preferred <a>container mapping</a>,
        a <a>string</a> <em>type/language</em> that indicates whether
        to look for a <a>term</a> with a matching <a>type mapping</a>
        or <a>language mapping</a>, and an <a>array</a> representing
        an ordered list of <em>preferred values</em> for the <a>type mapping</a>
        or <a>language mapping</a> to look for.</p>

      <ol class="algorithm">
        <li>Initialize <em>container map</em> to the value associated with
          <em>iri</em> in the <a>inverse context</a>.</li>
        <li>For each item <em>container</em> in <em>containers</em>:
          <ol class="algorithm">
            <li>If <em>container</em> is not a key in <em>container map</em>, then
              there is no <a>term</a> with a matching
              <a>container mapping</a> for it, so continue to the next
              <em>container</em>.</li>
            <li>Initialize <em>type/language map</em> to the value associated
              with the <em>container</em> member in <em>container map</em>.</li>
            <li>Initialize <em>value map</em> to the value associated
              with <em>type/language</em> member in <em>type/language map</em>.</li>
            <li>For each <em>item</em> in <em>preferred values</em>:
              <ol class="algorithm">
                <li>If <em>item</em> is not a key in <em>value map</em>,
                  then there is no <a>term</a> with a matching
                  <a>type mapping</a> or <a>language mapping</a>,
                  so continue to the next <em>item</em>.</li>
                <li>Otherwise, a matching term has been found, return the value
                  associated with the <em>item</em> member in
                  <em>value map</em>.</li>
              </ol>
            </li>
          </ol>
        </li>
        <li>No matching term has been found. Return <code>null</code>.</li>
      </ol>
    </section>
  </section> <!-- end of Term Selection -->

  <section>
    <h2>Value Compaction</h2>

    <p><a>Expansion</a> transforms all values into <a>expanded form</a>
      in JSON-LD. This algorithm performs the opposite operation, transforming
      a value into <dfn data-lt="compact form">compacted form</dfn>. This algorithm compacts a
      value according to the <a>term definition</a> in the given
      <a>active context</a> that is associated with the value's associated
      <a>active property</a>.</p>

    <section class="informative">
      <h3>Overview</h3>

      <p>The <em>value</em> to compact has either an <code>@id</code> or an
        <code>@value</code> member.</p>

      <p>For the former case, if the <a>type mapping</a> of
        <a>active property</a> is set to <code>@id</code> or <code>@vocab</code>
        and <em>value</em> consists of only an <code>@id</code> member and, if
        the <a>container mapping</a> of <a>active property</a>
        is set to <code>@index</code>, an <code>@index</code> member, <em>value</em>
        can be compacted to a <a>string</a> by returning the result of
        using the <a href="#iri-compaction">IRI Compaction algorithm</a>
        to compact the value associated with the <code>@id</code> member.
        Otherwise, <em>value</em> cannot be compacted and is returned as is.</p>

      <p>For the latter case, it might be possible to compact <em>value</em>
        just into the value associated with the <code>@value</code> member.
        This can be done if the <a>active property</a> has a matching
        <a>type mapping</a> or <a>language mapping</a> and there
        is either no <code>@index</code> member or the <a>container mapping</a>
        of <a>active property</a> is set to <code>@index</code>. It can
        also be done if <code>@value</code> is the only member in <em>value</em>
        (apart an <code>@index</code> member in case the <a>container mapping</a>
        of <a>active property</a> is set to <code>@index</code>) and
        either its associated value is not a <a>string</a>, there is
        no <a>default language</a>, or there is an explicit
        <code>null</code> <a>language mapping</a> for the
        <a>active property</a>.</p>
    </section>

    <section>
      <h3>Algorithm</h3>

      <p>This algorithm has four required inputs: an <a>active context</a>, an
        <a>inverse context</a>,  an <a>active property</a>, and a <em>value</em>
        to be compacted.</p>

      <ol class="algorithm">
        <li>Initialize <em>number members</em> to the number of members
          <em>value</em> contains.</li>
        <li>If <em>value</em> has an <code>@index</code> member and the
          <a>container mapping</a> associated to <a>active property</a>
          is set to <code>@index</code>, decrease <em>number members</em> by
          <code>1</code>.</li>
        <li>If <em>number members</em> is greater than <code>2</code>, return
          <em>value</em> as it cannot be compacted.</li>
        <li>If <em>value</em> has an <code>@id</code> member:
          <ol class="algorithm">
            <li>If <em>number members</em> is <code>1</code> and
              the <a>type mapping</a> of <a>active property</a>
              is set to <code>@id</code>, return the result of using the
              <a href="#iri-compaction">IRI compaction algorithm</a>,
              passing <a>active context</a>, <a>inverse context</a>,
              and the value of the <code>@id</code> member for <em>iri</em>.</li>
            <li>Otherwise, if <em>number members</em> is <code>1</code> and
              the <a>type mapping</a> of <a>active property</a>
              is set to <code>@vocab</code>, return the result of using the
              <a href="#iri-compaction">IRI compaction algorithm</a>,
              passing <a>active context</a>, <a>inverse context</a>,
              the value of the <code>@id</code> member for <em>iri</em>, and
              <code>true</code> for <em>vocab</em>.</li>
            <li>Otherwise, return <em>value</em> as is.</li>
          </ol>
        </li>
        <li>Otherwise, if <em>value</em> has an <code>@type</code> member whose
          value matches the <a>type mapping</a> of <a>active property</a>,
          return the value associated with the <code>@value</code> member
          of <em>value</em>.</li>
        <li>Otherwise, if <em>value</em> has an <code>@language</code> member whose
          value matches the <a>language mapping</a> of
          <a>active property</a>, return the value associated with the
          <code>@value</code> member of <em>value</em>.</li>
        <li>Otherwise, if <em>number members</em> equals <code>1</code> and either
          the value of the <code>@value</code> member is not a <a>string</a>,
          or the <a>active context</a> has no <a>default language</a>,
          or the <a>language mapping</a> of <a>active property</a>
          is set to <code>null</code>,, return the value associated with the
          <code>@value</code> member.</li>
        <li>Otherwise, return <em>value</em> as is.</li>
      </ol>
    </section>
  </section> <!-- end of Value Compaction algorithm -->
</section> <!-- end of Compaction section -->


<section>
  <h1>Flattening Algorithms</h1>

  <section>
    <h2>Flattening Algorithm</h2>

    <p>This algorithm flattens an expanded JSON-LD document by collecting all
      properties of a <a>node</a> in a single <a>JSON object</a>
      and labeling all <a>blank nodes</a> with
      <a>blank node identifiers</a>.
      This resulting uniform shape of the document, may drastically simplify
      the code required to process JSON-LD data in certain applications.</p>

    <section class="informative">
      <h3>Overview</h3>

      <p>First, a <em>node map</em> is generated using the
        <a href="#node-map-generation">Node Map Generation algorithm</a>
        which collects all properties of a <a>node</a> in a single
        <a>JSON object</a>. In the next step, the <em>node map</em> is
        converted to a JSON-LD document in
        <a href="../json-ld/#flattened-document-form" class="externalDFN">flattened document form</a>.
        Finally, if a <a>context</a> has been passed, the flattened document
        is compacted using the <a href="#compaction-algorithm">Compaction algorithm</a>
        before being returned.</p>
    </section>

    <section>
      <h3>Algorithm</h3>

      <p>The algorithm takes two input variables, an <em>element</em> to flatten and
        an optional <em>context</em> used to compact the flattened document. If not
        passed, <em>context</em> is set to <code>null</code>.</p>

      <p>This algorithm generates new <a>blank node identifiers</a>
        and relabels existing <a>blank node identifiers</a>.
        The used <a href="#generate-blank-node-identifier">Generate Blank Node Identifier algorithm</a>
        keeps an <em>identifier map</em> and a <em>counter</em> to ensure consistent
        relabeling and avoid collisions. Thus, before this algorithm is run,
        the <em>identifier map</em> is reset and the <em>counter</em> is initialized
        to <code>0</code>.</p>

      <ol class="algorithm">
        <li>Initialize <em>node map</em> to a <a>JSON object</a> consisting of
          a single member whose key is <code>@default</code> and whose value is
          an empty <a>JSON object</a>.</li>
        <li>Perform the <a href="#node-map-generation">Node Map Generation algorithm</a>, passing
          <em>element</em> and <em>node map</em>.</li>
        <li>Initialize <em>default graph</em> to the value of the <code>@default</code>
          member of <em>node map</em>, which is a <a>JSON object</a> representing
          the <a>default graph</a>.</li>
        <li>For each key-value pair <em>graph name</em>-<em>graph</em> in <em>node map</em>
          where <em>graph name</em> is not <code>@default</code>,  perform the following steps:
          <ol class="algorithm">
            <li>If <em>default graph</em> does not have a <em>graph name</em> member, create
              one and initialize its value to a <a>JSON object</a> consisting of an
              <code>@id</code> member whose value is set to <em>graph name</em>.</li>
            <li>Reference the value associated with the <em>graph name</em> member in
              <em>default graph</em> using the variable <em>entry</em>.</li>
            <li>Add an <code>@graph</code> member to <em>entry</em> and set it to an
              empty <a>array</a>.</li>
            <li>For each <em>id</em>-<em>node</em> pair in <em>graph</em> ordered by <em>id</em>,
              add <em>node</em> to the <code>@graph</code> member of <em>entry</em>,
              unless the only member of <em>node</em> is <code>@id</code>.</li>
          </ol>
        </li>
        <li>Initialize an empty <a>array</a> <em>flattened</em>.</li>
        <li>For each <em>id</em>-<em>node</em> pair in <em>default graph</em> ordered by <em>id</em>,
          add <em>node</em> to <em>flattened</em>,
          unless the only member of <em>node</em> is <code>@id</code>.</li>
        <li>If <em>context</em> is <code>null</code>, return <em>flattened</em>.</li>
        <li>Otherwise, return the result of <a>compacting</a> <em>flattened</em> according the
          <a href="#compaction-algorithm">Compaction algorithm</a> passing <em>context</em>
          ensuring that the compaction result has only the <code>@graph</code> keyword (or its alias)
          at the top-level other than <code>@context</code>, even if the context is empty or if there is only one element to
          put in the <code>@graph</code> <a>array</a>. This ensures that the returned
          document has a deterministic structure.</li>
      </ol>
    </section>
  </section> <!-- end of Flattening Algorithm -->

  <section>
    <h2>Node Map Generation</h2>

    <p>This algorithm creates a <a>JSON object</a> <em>node map</em> holding an indexed
      representation of the <a>graphs</a> and <a>nodes</a>
      represented in the passed expanded document. All <a>nodes</a> that are not
      uniquely identified by an IRI get assigned a (new) <a>blank node identifier</a>.
      The resulting <em>node map</em> will have a member for every graph in the document whose
      value is another object with a member for every <a>node</a> represented in the document.
      The default graph is stored under the <code>@default</code> member, all other graphs are
      stored under their <a>graph name</a>.</p>

    <section class="informative">
      <h3>Overview</h3>

      <p>The algorithm recursively runs over an expanded JSON-LD document to
        collect all <a>properties</a> of a <a>node</a>
        in a single <a>JSON object</a>. The algorithm constructs a
        <a>JSON object</a> <em>node map</em> whose keys represent the
        <a>graph names</a> used in the document
        (the <a>default graph</a> is stored under the key <code>@default</code>)
        and whose associated values are <a>JSON objects</a>
        which index the <a>nodes</a> in the
        <a>graph</a>. If a
        <a data-lt="property">property's</a> value is a <a>node object</a>,
        it is replaced by a <a>node object</a> consisting of only an
        <code>@id</code> member. If a <a>node object</a> has no <code>@id</code>
        member or it is identified by a <a>blank node identifier</a>,
        a new <a>blank node identifier</a> is generated. This relabeling
        of <a>blank node identifiers</a> is
        also done for <a>properties</a> and values of
        <code>@type</code>.</p>
    </section>

    <section>
      <h3>Algorithm</h3>

      <p>The algorithm takes as input an expanded JSON-LD document <em>element</em> and a reference to
        a <a>JSON object</a> <em>node map</em>. Furthermore it has the optional parameters
        <a>active graph</a> (which defaults to <code>@default</code>), an <a>active subject</a>,
        <a>active property</a>, and a reference to a <a>JSON object</a> <em>list</em>. If
        not passed, <a>active subject</a>, <a>active property</a>, and <em>list</em> are
        set to <code>null</code>.</p>

      <ol class="algorithm">
        <li>If <em>element</em> is an array, process each <em>item</em> in <em>element</em>
          as follows and then return:
          <ol class="algorithm">
            <li>Run this algorithm recursively by passing <em>item</em> for <em>element</em>,
              <em>node map</em>, <a>active graph</a>, <a>active subject</a>,
              <a>active property</a>, and <em>list</em>.</li>
          </ol>
        </li>
        <li>Otherwise <em>element</em> is a <a>JSON object</a>. Reference the
          <a>JSON object</a> which is the value of the <a>active graph</a>
          member of <em>node map</em> using the variable <em>graph</em>. If the
          <a>active subject</a> is <code>null</code>, set <em>node</em> to <code>null</code>
          otherwise reference the <a>active subject</a> member of <em>graph</em> using the
          variable <em>node</em>.</li>
        <li>If <em>element</em> has an <code>@type</code> member, perform for each
          <em>item</em> the following steps:
          <ol class="algorithm">
            <li>If <em>item</em> is a <a>blank node identifier</a>, replace it with a newly
              <a href="#generate-blank-node-identifier">generated blank node identifier</a>
              passing <em>item</em> for <em>identifier</em>.</li>
          </ol>
        </li>
        <li>If <em>element</em> has an <code>@value</code> member, perform the following steps:
          <ol class="algorithm">
            <li>If <em>list</em> is <code>null</code>:
              <ol class="algorithm">
                <li>If <em>node</em> does not have an <a>active property</a> member,
                  create one and initialize its value to an <a>array</a>
                  containing <em>element</em>.</li>
                <li>Otherwise, compare <em>element</em> against every item in the
                  <a>array</a> associated with the <a>active property</a>
                  member of <em>node</em>. If there is no item equivalent to <em>element</em>,
                  append <em>element</em> to the <a>array</a>. Two
                  <a>JSON objects</a> are considered
                  equal if they have equivalent key-value pairs.</li>
              </ol>
            </li>
            <li>Otherwise, append <em>element</em> to the <code>@list</code> member of <em>list</em>.</li>
          </ol>
        </li>
        <li>Otherwise, if <em>element</em> has an <code>@list</code> member, perform
          the following steps:
          <ol class="algorithm">
            <li>Initialize a new <a>JSON object</a> <em>result</em> consisting of a single member
              <code>@list</code> whose value is initialized to an empty <a>array</a>.</li>
            <li>Recursively call this algorithm passing the value of <em>element's</em>
              <code>@list</code> member for <em>element</em>, <a>active graph</a>,
              <a>active subject</a>, <a>active property</a>, and
              <em>result</em> for <em>list</em>.</li>
            <li>Append <em>result</em> to the value of the <a>active property</a> member
              of <em>node</em>.</li>
          </ol>
        </li>
        <li>Otherwise <em>element</em> is a <a>node object</a>, perform
          the following steps:
          <ol class="algorithm">
            <li>If <em>element</em> has an <code>@id</code> member, set <em>id</em>
              to its value and remove the member from <em>element</em>. If <em>id</em>
              is a <a>blank node identifier</a>, replace it with a newly
              <a href="#generate-blank-node-identifier">generated blank node identifier</a>
              passing <em>id</em> for <em>identifier</em>.</li>
            <li>Otherwise, set <em>id</em> to the result of the
              <a href="#generate-blank-node-identifier">Generate Blank Node Identifier algorithm</a>
              passing <code>null</code> for <em>identifier</em>.</li>
            <li>If <em>graph</em> does not contain a member <em>id</em>, create one and initialize
              its value to a <a>JSON object</a> consisting of a single member <code>@id</code> whose
              value is <em>id</em>.</li>
            <li>Reference the value of the <em>id</em> member of <em>graph</em> using the
              variable <em>node</em>.</li>
            <li>If <a>active subject</a> is a <a>JSON object</a>, a reverse property relationship
              is being processed. Perform the following steps:
              <ol class="algorithm">
                <li>If <em>node</em> does not have an <a>active property</a> member,
                  create one and initialize its value to an <a>array</a>
                  containing <a>active subject</a>.</li>
                <li>Otherwise, compare <a>active subject</a> against every item in the
                  <a>array</a> associated with the <a>active property</a>
                  member of <em>node</em>. If there is no item equivalent to <a>active subject</a>,
                  append <a>active subject</a> to the <a>array</a>. Two
                  <a>JSON objects</a> are considered
                  equal if they have equivalent key-value pairs.</li>
              </ol>
            </li>
            <li>Otherwise, if <a>active property</a> is not <code>null</code>, perform the following steps:
              <ol class="algorithm">
                <li>Create a new <a>JSON object</a> <em>reference</em> consisting of a single member
                  <code>@id</code> whose value is <em>id</em>.</li>
                <li>If <em>list</em> is <code>null</code>:
                  <ol class="algorithm">
                    <li>If <em>node</em> does not have an <a>active property</a> member,
                      create one and initialize its value to an <a>array</a>
                      containing <em>reference</em>.</li>
                    <li>Otherwise, compare <em>reference</em> against every item in the
                      <a>array</a> associated with the <a>active property</a>
                      member of <em>node</em>. If there is no item equivalent to <em>reference</em>,
                      append <em>reference</em> to the <a>array</a>. Two
                      <a>JSON objects</a> are considered
                      equal if they have equivalent key-value pairs.</li>
                  </ol>
                </li>
                <li>Otherwise, append <em>element</em> to the <code>@list</code> member of <em>list</em>.</li>
              </ol>
            </li>
            <li>If <em>element</em> has an <code>@type</code> key, append
              each item of its associated <a>array</a> to the
              <a>array</a> associated with the <code>@type</code> key of
              <em>node</em> unless it is already in that <a>array</a>. Finally
              remove the <code>@type</code> member from <em>element</em>.</li>
            <li>If <em>element</em> has an <code>@index</code> member, set the <code>@index</code>
              member of <em>node</em> to its value. If <a>node</a> has already an
              <code>@index</code> member with a different value, a
              <a data-link-for="JsonLdErrorCode">conflicting indexes</a>
              error has been detected and processing is aborted. Otherwise, continue by
              removing the <code>@index</code> member from <em>element</em>.</li>
            <li>If <em>element</em> has an <code>@reverse</code> member:
              <ol class="algorithm">
                <li>Create a <a>JSON object</a> <em>referenced node</em> with a single member <code>@id</code> whose
                  value is <em>id</em>.</li>
                <li>Set <em>reverse map</em> to the value of the <code>@reverse</code> member of
                  <em>element</em>.</li>
                <li>For each key-value pair <em>property</em>-<em>values</em> in <em>reverse map</em>:
                  <ol class="algorithm">
                    <li>For each <em>value</em> of <em>values</em>:
                      <ol class="algorithm">
                        <li>Recursively invoke this algorithm passing <em>value</em> for
                          <em>element</em>, <em>node map</em>, <a>active graph</a>,
                          <em>referenced node</em> for <a>active subject</a>, and
                          <em>property</em> for <a>active property</a>. Passing a
                          <a>JSON object</a> for <a>active subject</a> indicates to the
                          algorithm that a reverse property relationship is being processed.</li>
                      </ol>
                    </li>
                  </ol>
                </li>
                <li>Remove the <code>@reverse</code> member from <em>element</em>.</li>
              </ol>
            </li>
            <li>If <em>element</em> has an <code>@graph</code> member, recursively invoke this
              algorithm passing the value of the <code>@graph</code> member for <em>element</em>,
              <em>node map</em>, and <em>id</em> for <a>active graph</a> before removing
              the <code>@graph</code> member from <em>element</em>.</li>
            <li>Finally, for each key-value pair <em>property</em>-<em>value</em> in <em>element</em> ordered by
              <em>property</em> perform the following steps:
              <ol class="algorithm">
                <li>If <em>property</em> is a <a>blank node identifier</a>, replace it with a newly
                  <a href="#generate-blank-node-identifier">generated blank node identifier</a>
                  passing <em>property</em> for <em>identifier</em>.</li>
                <li>If <em>node</em> does not have a <em>property</em> member, create one and initialize
                  its value to an empty <a>array</a>.</li>
                <li>Recursively invoke this algorithm passing <em>value</em> for <em>element</em>,
                  <em>node map</em>, <a>active graph</a>, <em>id</em> for <a>active subject</a>,
                  and <em>property</em> for <a>active property</a>.</li>
              </ol>
            </li>
          </ol>
        </li>
      </ol>
    </section>
  </section> <!-- end of Node Map Generation -->

  <section>
    <h2>Generate Blank Node Identifier</h2>

    <p>This algorithm is used to generate new
      <a>blank node identifiers</a> or to
      relabel an existing <a>blank node identifier</a> to avoid collision
      by the introduction of new ones.</p>

    <section class="informative">
      <h3>Overview</h3>

      <p>The simplest case is if there exists already a <a>blank node identifier</a>
        in the <em>identifier map</em> for the passed <em>identifier</em>, in which
        case it is simply returned. Otherwise, a new <a>blank node identifier</a>
        is generated by concatenating the string <code>_:b</code> and the
        <em>counter</em>. If the passed <em>identifier</em> is not <code>null</code>,
        an entry is created in the <em>identifier map</em> associating the
        <em>identifier</em> with the <a>blank node identifier</a>. Finally,
        the <em>counter</em> is increased by one and the new
        <a>blank node identifier</a> is returned.</p>
    </section>

    <section>
      <h3>Algorithm</h3>

      <p>The algorithm takes a single input variable <em>identifier</em> which may
        be <code>null</code>. Between its executions, the algorithm needs to
        keep an <em>identifier map</em> to relabel existing
        <a>blank node identifiers</a>
        consistently and a <em>counter</em> to generate new
        <a>blank node identifiers</a>. The
        <em>counter</em> is initialized to <code>0</code> by default.</p>

      <ol class="algorithm">
        <li>If <em>identifier</em> is not <code>null</code> and has an entry in the
          <em>identifier map</em>, return the mapped identifier.</li>
        <li>Otherwise, generate a new <a>blank node identifier</a> by concatenating
          the string <code>_:b</code> and <em>counter</em>.</li>
        <li>Increment <em>counter</em> by <code>1</code>.</li>
        <li>If <em>identifier</em> is not <code>null</code>, create a new entry
          for <em>identifier</em> in <em>identifier map</em> and set its value
          to the new <a>blank node identifier</a>.</li>
        <li>Return the new <a>blank node identifier</a>.</li>
      </ol>
    </section>
  </section> <!-- end of Generate Blank Node Identifier -->

  <section class="changed">
    <h3>Merge Node Maps</h3>
    <p>This algorithm creates a new map of <a>subjects</a> to <a>nodes</a> using all graphs
      contained in the <em>graph map</em> created using the <a href="#node-map-generation">Node Map Generation algorithm</a>
      to create merged <a>node objects</a> containing information defined for a given <a>subject</a>
      in each graph contained in the <em>node map</em>.</p>

    <ol class="algorithm">
      <li>Create <em>result</em> as an empty <a>dictionary</a></li>
      <li>For each <em>graph name</em> and <em>node map</em> in <em>graph map</em>
        and for each <em>id</em> and <em>node</em> in <em>node map</em>:
        <ol class="algorithm">
          <li>Set <em>merged node</em> to the value for <em>id</em> in <em>result</em>, initializing it
            with a new <a>dictionary</a> consisting of a single member <code>@id</code> whose value is <em>id</em>, if it does not exist.</li>
          <li>For each <em>property</em> and <em>values</em> in <em>node</em>:
            <ol class="algorithm">
              <li>If <em>property</em> is a <a>keyword</a>, add <em>property</em> and values to <em>merged node</em>.</li>
              <li>Otherwise, merge each element from <em>values</em> into the values for <em>property</em>
                in <em>merged node</em>, initializing it to an empty <a>array</a> if necessary.</li>
            </ol>
          </li>
        </ol>
      </li>
      <li>Return <em>result</em>.</li>
    </ol>
  </section> <!-- end of Merge Node Maps-->

</section> <!-- end of Flattening section -->


<section>
  <h1>RDF Serialization/Deserialization Algorithms</h1>

  <p>This section describes algorithms to deserialize a JSON-LD document to an
    <a>RDF dataset</a> and vice versa. The algorithms are designed for in-memory
    implementations with random access to <a>JSON object</a> elements.</p>

  <p>Throughout this section, the following vocabulary
    <a>prefixes</a> are used in
    <a>compact IRIs</a>:</p>

  <table class="simple">
    <thead><tr>
      <th>Prefix</th>
      <th>IRI</th>
    </tr></thead>
    <tbody>
      <tr>
        <td>rdf</td>
        <td>http://www.w3.org/1999/02/22-rdf-syntax-ns#</td>
      </tr>
      <tr>
        <td>rdfs</td>
        <td> http://www.w3.org/2000/01/rdf-schema#</td>
      </tr>
      <tr>
        <td>xsd</td>
        <td>http://www.w3.org/2001/XMLSchema#</td>
      </tr>
    </tbody>
  </table>

  <section>
    <h2>Deserialize JSON-LD to RDF algorithm</h2>

    <p>This algorithm deserializes a JSON-LD document to an <a>RDF dataset</a>.
      Please note that RDF does not allow a <a>blank node</a> to be used
      as a <a>property</a>, while JSON-LD does.  Therefore, by default
      RDF triples that would have contained blank nodes as properties are
      discarded when interpreting JSON-LD as RDF.</p>

    <section class="informative">
      <h3>Overview</h3>

      <p>The JSON-LD document is expanded and converted to a <em>node map</em> using the
        <a href="#node-map-generation">Node Map Generation algorithm</a>.
        This allows each graph represented within the document to be
        extracted and flattened, making it easier to process each
        <a>node object</a>. Each graph from the <em>node map</em>
        is processed to extract <a>RDF triple</a>,
        to which any (non-default) graph name is applied to create an
        <a>RDF dataset</a>. Each <a>node object</a> in the
        <em>node map</em> has an <code>@id</code> member which corresponds to the
        <a>RDF subject</a>, the other members
        represent <a>RDF predicates</a>. Each
        member value is either an <a>IRI</a> or
        <a>blank node identifier</a> or can be transformed to an
        <a>RDF literal</a>
        to generate an <a>RDF triple</a>. <a>Lists</a>
        are transformed into an
        <a>RDF collection</a>
        using the <a href="#list-to-rdf-conversion">List to RDF Conversion algorithm.</a></p>
    </section>

    <section>
      <h3>Algorithm</h3>

      <p>The algorithm takes a JSON-LD document <em>element</em> and returns an
        <a>RDF dataset</a>. Unless the <em>produce generalized RDF</em> flag
        is set to <code>true</code>, <a>RDF triple</a>
        containing a <a>blank node</a> <a>predicate</a>
        are excluded from output.</p>

      <p>This algorithm generates new <a>blank node identifiers</a>
        and relabels existing <a>blank node identifiers</a>.
        The used <a href="#generate-blank-node-identifier">Generate Blank Node Identifier algorithm</a>
        keeps an <em>identifier map</em> and a <em>counter</em> to ensure consistent
        relabeling and avoid collisions. Thus, before this algorithm is run,
        the <em>identifier map</em> is reset and the <em>counter</em> is initialized
        to <code>0</code>.</p>

      <ol class="algorithm">
        <li>Expand <em>element</em> according to the
          <a href="#expansion-algorithm">Expansion algorithm</a>.</li>
        <li>Generate a <em>node map</em> according to the
          <a href="#node-map-generation">Node Map Generation algorithm</a>.</li>
        <li>Initialize an empty <a>RDF dataset</a> <em>dataset</em>.</li>
        <li>For each <em>graph name</em> and <em>graph</em> in <em>node map</em>
          ordered by <em>graph name</em>:
          <ol class="algorithm">
            <li>If <em>graph name</em> is a <a>relative IRI</a>, continue
              with the next <em>graph name</em>-<em>graph</em> pair.</li>
            <li>Initialize <em>triples</em> as an empty <a>array</a>.</li>
            <li>For each <em>subject</em> and <em>node</em> in <em>graph</em> ordered
              by <em>subject</em>:
              <ol class="algorithm">
                <li>If <em>subject</em> is a <a>relative IRI</a>, continue
                  with the next <em>subject</em>-<em>node</em> pair.</li>
                <li>For each <em>property</em> and <em>values</em> in <em>node</em>
                  ordered by <em>property</em>:
                  <ol class="algorithm">
                    <li>If <em>property</em> is <code>@type</code>, then for each
                      <em>type</em> in <em>values</em>, append a <a>triple</a>
                      composed of <em>subject</em>, <code>rdf:type</code>,
                      and <em>type</em> to <em>triples</em>.</li>
                    <li>Otherwise, if <em>property</em> is a <a>keyword</a>
                      continue with the next <em>property</em>-<em>values</em> pair.</li>
                    <li>Otherwise, if <em>property</em> is a <a>blank node identifier</a> and
                      the <em>produce generalized RDF</em> flag is not <code>true</code>,
                      continue with the next <em>property</em>-<em>values</em> pair.</li>
                    <li>Otherwise, if <em>property</em> is a <a>relative IRI</a>,
                      continue with the next <em>property</em>-<em>values</em> pair.</li>
                    <li>Otherwise, <em>property</em> is an <a>absolute IRI</a> or
                      <a>blank node identifier</a>. For each <em>item</em>
                      in <em>values</em>:
                      <ol class="algorithm">
                        <li>If <em>item</em> is a <a>list object</a>, initialize
                          <em>list triples</em> as an empty <a>array</a> and
                          <em>list head</em> to the result of the <a
                          href="#list-to-rdf-conversion">List Conversion algorithm</a>, passing
                          the value associated with the <code>@list</code> key from
                          <em>item</em> and <em>list triples</em>. Append first a
                          <a>triple</a> composed of <em>subject</em>,
                          <em>property</em>, and <em>list head</em> to <em>triples</em> and
                          finally append all <a>triples</a> from
                          <em>list triples</em> to <em>triples</em>.</li>
                        <li>Otherwise, <em>item</em> is a <a>value object</a>
                          or a <a>node object</a>. Append a <a>triple</a>
                          composed of <em>subject</em>, <em>property</em>, and
                          the result of using the
                          <a href="#object-to-rdf-conversion">Object to RDF Conversion algorithm</a>
                          passing <em>item</em> to <em>triples</em>, unless the result is
                          <code>null</code>, indicating a <a>relative IRI</a> that has
                          to be ignored.</li>
                      </ol>
                    </li>
                  </ol>
                </li>
              </ol>
            </li>
            <li>If <em>graph name</em> is <code>@default</code>, add
              <em>triples</em> to the <a>default graph</a> in <em>dataset</em>.</li>
            <li>Otherwise, create a <a>named graph</a> in <em>dataset</em>
              composed of <em>graph name</em> and add <em>triples</em>.</li>
          </ol>
        </li>
        <li>Return <em>dataset</em>.</li>
      </ol>
    </section>
  </section> <!-- end of Deserialize JSON-LD to RDF algorithm -->

  <section>
    <h3>Object to RDF Conversion</h3>

    <p>This algorithm takes a <a>node object</a> or <a>value object</a>
      and transforms it into an
      <a>RDF resource</a>
      to be used as the <a>object</a> of an <a>RDF triple</a>. If a
      <a>node object</a> containing a <a>relative IRI</a> is passed to
      the algorithm, <code>null</code> is returned which then causes the resulting
      <a>RDF triple</a> to be ignored.</p>

    <section class="informative">
      <h3>Overview</h3>

      <p><a>Value objects</a> are transformed to
        <a>RDF literals</a> as described in
        <a class="sectionRef" href="#data-round-tripping"></a>
        whereas <a>node objects</a> are transformed
        to <a>IRIs</a>,
        <a>blank node identifiers</a>,
        or <code>null</code>.</p>
    </section>

    <section>
      <h3>Algorithm</h3>

      <p>The algorithm takes as its sole argument <em>item</em> which MUST be
        either a <a>value object</a> or <a>node object</a>.</p>

      <ol class="algorithm">
        <li>If <em>item</em> is a <a>node object</a> and the value of
          its <code>@id</code> member is a <a>relative IRI</a>, return
          <code>null</code>.</li>
        <li>If <em>item</em> is a <a>node object</a>, return the
          <a>IRI</a> or <a>blank node identifier</a> associated
          with its <code>@id</code> member.</li>
        <li>Otherwise, <em>item</em> is a <a>value object</a>. Initialize
          <em>value</em> to the value associated with the <code>@value</code>
          member in <em>item</em>.
        <li>Initialize <em>datatype</em> to the value associated with the
          <code>@type</code> member of <em>item</em> or  <code>null</code> if
          <em>item</em> does not have such a member.</li>
        <li>If <em>value</em> is <code>true</code> or
          <code>false</code>, set <em>value</em> to the <a>string</a>
          <code>true</code> or <code>false</code> which is the
          <a>canonical lexical form</a> as described in
          <a class="sectionRef" href="#data-round-tripping"></a>
          If <em>datatype</em> is <code>null</code>, set it to
          <code>xsd:boolean</code>.</li>
        <li>Otherwise, if <em>value</em> is a <a>number</a> with a non-zero fractional
          part (the result of a modulo&#8209;1 operation) or <em>value</em> is a <a>number</a>
          and <em>datatype</em> equals <code>xsd:double</code>, convert <em>value</em> to a
          <a>string</a> in <a>canonical lexical form</a> of
          an <code>xsd:double</code> as defined in [[!XMLSCHEMA11-2]]
          and described in
          <a class="sectionRef" href="#data-round-tripping"></a>.
          If <em>datatype</em> is <code>null</code>, set it to
          <code>xsd:double</code>.</li>
        <li>Otherwise, if <em>value</em> is a <a>number</a> with no non-zero
          fractional part (the result of a modulo&#8209;1 operation) or <em>value</em>
          is a <a>number</a> and <em>datatype</em>
          equals <code>xsd:integer</code>, convert <em>value</em> to a
          <a>string</a> in <a>canonical lexical form</a> of
          an <code>xsd:integer</code> as defined in [[!XMLSCHEMA11-2]]
          and described in
          <a class="sectionRef" href="#data-round-tripping"></a>.
          If <em>datatype</em> is <code>null</code>, set it to
          <code>xsd:integer</code>.</li>
        <li>Otherwise, if <em>datatype</em> is <code>null</code>, set it to
          <code>xsd:string</code> or <code>rdf:langString</code>, depending on if
          item has an <code>@language</code> member.</li>
        <li>Initialize <em>literal</em> as an <a>RDF literal</a> using
          <em>value</em> and <em>datatype</em>. If <em>item</em> has an
          <code>@language</code> member, add the value associated with the
          <code>@language</code> key as the language tag of <em>literal</em>.</li>
        <li>Return <em>literal</em>.</li>
      </ol>
    </section>
  </section> <!-- end of Object to RDF Conversion -->

  <section>
    <h3>List to RDF Conversion</h3>

    <p>List Conversion is the process of taking a <a>list object</a>
      and transforming it into an
      <a>RDF collection</a>
      as defined in RDF Semantics [[!RDF11-MT]].</p>

    <section class="informative">
      <h3>Overview</h3>

      <p>For each element of the <a>list</a> a new <a>blank node identifier</a>
        is allocated which is used to generate <code>rdf:first</code> and
        <code>rdf:rest</code> ABBR. The
        algorithm returns the list head, which is either the first allocated
        <a>blank node identifier</a> or <code>rdf:nil</code> if the
        <a>list</a> is empty. If a list element represents a <a>relative IRI</a>,
        the corresponding <code>rdf:first</code> triple is omitted.</p>
    </section>

    <section>
      <h3>Algorithm</h3>

      <p>The algorithm takes two inputs: an <a>array</a> <em>list</em>
        and an empty <a>array</a> <em>list triples</em> used for returning
        the generated <a>triples</a>.</p>

      <ol class="algorithm">
        <li>If <em>list</em> is empty, return <code>rdf:nil</code>.</li>
        <li>Otherwise, create an <a>array</a> <em>bnodes</em> composed of a
          <a href="#generate-blank-node-identifier">newly generated blank node identifier</a>
          for each entry in <em>list</em>.</li>
        <li>Initialize an empty <a>array</a> <em>list triples</em>.</li>
        <li>For each pair of <em>subject</em> from <em>bnodes</em> and <em>item</em> from <em>list</em>:
          <ol class="algorithm">
            <li>Initialize <em>object</em> to the result of using the
              <a href="#object-to-rdf-conversion">Object to RDF Conversion algorithm</a>
              passing <em>item</em> to <em>list triples</em>.</li>
            <li>Unless <em>object</em> is <code>null</code>, append a <a>triple</a>
              composed of <em>subject</em>, <code>rdf:first</code>, and <em>object</em>.</li>
            <li>Set <em>rest</em> as the next entry in <em>bnodes</em>, or if that
              does not exist, <code>rdf:nil</code>. Append a
              <a>triple</a> composed of <em>subject</em>,
              <code>rdf:rest</code>, and <em>rest</em> to <em>list triples</em>.</li>
          </ol>
        </li>
        <li>Return the first <a>blank node</a> from <em>bnodes</em> or
          <code>rdf:nil</code> if <em>bnodes</em> is empty.</li>
      </ol>
    </section>
  </section> <!-- end of List to RDF -->

  <section>
    <h2>Serialize RDF as JSON-LD Algorithm</h2>

    <p>This algorithm serializes an <a>RDF dataset</a> consisting of a
      <a>default graph</a> and zero or more
      <a>named graphs</a> into a JSON-LD document.</p>

    <p>In the RDF abstract syntax, <a>RDF literals</a> have a
      <a href="http://www.w3.org/TR/rdf11-concepts/#dfn-lexical-form"><dfn>lexical form</dfn></a>, as defined
      in [[RDF11-CONCEPTS]]. The form of these literals is used when creating <a>JSON-LD values</a> based on these literals.</p>

    <section class="informative">
      <h3>Overview</h3>

      <p>Iterate through each graph in the dataset, converting each
        <a>RDF collection</a> into a <a>list</a>
        and generating a JSON-LD document in expanded form for all
        <a>RDF literals</a>, <a>IRIs</a>
        and <a>blank node identifiers</a>.
        If the <em>use native types</em> flag is set to <code>true</code>,
        <a>RDF literals</a> with a
        <a>datatype IRI</a>
        that equals <code>xsd:integer</code> or <code>xsd:double</code> are converted
        to a <a>JSON numbers</a> and <a>RDF literals</a>
        with a <a>datatype IRI</a>
        that equals <code>xsd:boolean</code> are converted to <code>true</code> or
        <code>false</code> based on their
        <a>lexical form</a>
        as described in
        <a class="sectionRef" href="#data-round-tripping"></a>.
        Unless the <i>use <code>rdf:type</code></i> flag is set to true, <code>rdf:type</code>
        predicates will be serialized as <code>@type</code> as long as the associated object is
        either an <a>IRI</a> or <a>blank node identifier</a>.</p>
    </section>

    <section>
      <h2>Algorithm</h2>

      <p>The algorithm takes one required and two optional inputs: an <a>RDF dataset</a>
        and the two flags <em>use native types</em> and <i>use <code>rdf:type</code></i>
        that both default to <code>false</code>.</p>

      <ol class="algorithm">
        <li>Initialize <em>default graph</em> to an empty <a>JSON object</a>.</li>
        <li>Initialize <em>graph map</em> to a <a>JSON object</a> consisting
          of a single member <code>@default</code> whose value references
          <em>default graph</em>.</li>
        <li>Initialize <em>node usages map</em> to an empty <a>JSON object</a>.</li>
        <li>For each <em>graph</em> in <a>RDF dataset</a>:
          <ol class="algorithm">
            <li>If <em>graph</em> is the <a>default graph</a>,
              set <em>name</em> to <code>@default</code>, otherwise to the
              <a>graph name</a> associated with <em>graph</em>.</li>
            <li>If <em>graph map</em> has no <em>name</em> member, create one and set
              its value to an empty <a>JSON object</a>.</li>
            <li>If <em>graph</em> is not the <a>default graph</a> and
              <em>default graph</em> does not have a <em>name</em> member,
              create such a member and initialize its value to a new
              <a>JSON object</a> with a single member <code>@id</code>
              whose value is <em>name</em>.</li>
            <li>Reference the value of the <em>name</em> member in <em>graph map</em>
              using the variable <em>node map</em>.</li>
            <li>For each <a>RDF triple</a> in <em>graph</em>
              consisting of <em>subject</em>, <em>predicate</em>, and <em>object</em>:
              <ol class="algorithm">
                <li>If <em>node map</em> does not have a <em>subject</em> member,
                  create one and initialize its value to a new <a>JSON object</a>
                  consisting of a single member <code>@id</code> whose value is
                  set to <em>subject</em>.</li>
                <li>Reference the value of the <em>subject</em> member in <em>node map</em>
                  using the variable <em>node</em>.</li>
                <li>If <em>object</em> is an <a>IRI</a> or <a>blank node identifier</a>,
                  and <em>node map</em> does not have an <em>object</em> member,
                  create one and initialize its value to a new <a>JSON object</a>
                  consisting of a single member <code>@id</code> whose value is
                  set to <em>object</em>.</li>
                <li>If <em>predicate</em> equals <code>rdf:type</code>, the
                  <i>use <code>rdf:type</code></i> flag is not <code>true</code>, and <em>object</em>
                  is an <a>IRI</a> or <a>blank node identifier</a>,
                  append <em>object</em> to the value of the <code>@type</code>
                  member of <em>node</em>; unless such an item already exists.
                  If no such member exists, create one
                  and initialize it to an <a>array</a> whose only item is
                  <em>object</em>. Finally, continue to the next
                  <a>RDF triple</a>.</li>
                <li>Set <em>value</em> to the result of using the
                  <a href="#rdf-to-object-conversion">RDF to Object Conversion algorithm</a>,
                  passing <em>object</em> and <em>use native types</em>.</li>
                <li>If <em>node</em> does not have an <em>predicate</em> member, create one
                  and initialize its value to an empty <a>array</a>.</li>
                <li>If there is no item equivalent to <em>value</em> in the <a>array</a>
                  associated with the <em>predicate</em> member of <em>node</em>, append a
                  reference to <em>value</em> to the <a>array</a>. Two JSON objects
                  are considered equal if they have equivalent key-value pairs.</li>
                <li>If <em>object</em> is a <a>blank node identifier</a> or <a>IRI</a>,
                  it might represent the list node:
                  <ol class="algorithm">
                    <li>If the <em>object</em> member of <em>node usages map</em> does not exist,
                      initialize it to a new empty <a>array</a>.</li>
                    <li>Append the value of the <code>@id</code> member of <code>node</code> to
                      the <em>object</em> member of <em>node usages map</em>, unless it already exists.</li>
                    <li>If the <em>object</em> member of <em>node map</em> has no
                      <code>usages</code> member, create one and initialize it to
                      an empty <a>array</a>.</li>
                    <li>Reference the <code>usages</code> member of the <em>object</em>
                      member of <em>node map</em> using the variable <em>usages</em>.</li>
                    <li>Append a new <a>JSON object</a> consisting of three
                      members, <code>node</code>, <code>property</code>, and <code>value</code>
                      to the <em>usages</em> <a>array</a>. The <code>node</code> member
                      is set to a reference to <em>node</em>, <code>property</code> to <em>predicate</em>,
                      and <code>value</code> to a reference to <em>value</em>.</li>
                  </ol>
                </li>
              </ol>
            </li>
          </ol>
        </li>
        <li>For each <em>name</em> and <em>graph object</em> in <em>graph map</em>:
          <ol class="algorithm">
            <li>If <em>graph object</em> has no <code>rdf:nil</code> member, continue
              with the next <em>name</em>-<em>graph object</em> pair as the graph does
              not contain any lists that need to be converted.</li>
            <li>Initialize <em>nil</em> to the value of the <code>rdf:nil</code> member
              of <em>graph object</em>.</li>
            <li>For each item <em>usage</em> in the <code>usages</code> member of
              <em>nil</em>, perform the following steps:
              <ol class="algorithm">
                <li>Initialize <em>node</em> to the value of the value of the
                  <code>node</code> member of <em>usage</em>, <em>property</em> to
                  the value of the <code>property</code> member of <em>usage</em>,
                  and <em>head</em> to the value of the <code>value</code> member
                  of <em>usage</em>.</li>
                <li>Initialize two empty <a>arrays</a> <em>list</em>
                  and <em>list nodes</em>.</li>
                <li>While <em>property</em> equals <code>rdf:rest</code>,
                  the <a>array</a> value of the member of <em>node usages map</em> associated with the <code>@id</code>
                  member of <code>node</code> has only one member,
                  <span class="changed">
                    the value associated to the <code>usages</code> member of <i>node</i> has
                    exactly 1 entry,</span>
                  <em>node</em> has a <code>rdf:first</code> and <code>rdf:rest</code> property,
                  both of which have as value an <a>array</a> consisting of a single element,
                  and <em>node</em> has no other members apart from an optional <code>@type</code>
                  member whose value is an array with a single item equal to
                  <code>rdf:List</code>,
                  <em>node</em> represents a well-formed list node.
                  Perform the following steps to traverse the list backwards towards its head:
                  <ol class="algorithm">
                    <li>Append the only item of <code>rdf:first</code> member of
                      <em>node</em> to the <em>list</em> <a>array</a>.</li>
                    <li>Append the value of the <code>@id</code> member of
                      <em>node</em> to the <em>list nodes</em> <a>array</a>.</li>
                    <li>Initialize <em>node usage</em> to the only item of the
                      <code>usages</code> member of <em>node</em>.</li>
                    <li>Set <em>node</em> to the value of the <code>node</code> member
                      of <em>node usage</em>, <em>property</em> to the value of the
                      <code>property</code> member of <em>node usage</em>, and
                      <em>head</em> to the value of the <code>value</code> member
                      of <em>node usage</em>.</li>
                    <li>If the <code>@id</code> member of <em>node</em> is an
                      <a>IRI</a> instead of a <a>blank node identifier</a>,
                      exit the while loop.</li>
                  </ol>
                </li>
                <li>If <em>property</em> equals <code>rdf:first</code>, i.e., the
                  detected list is nested inside another list
                  <ol class="algorithm">
                    <li>and the value of the <code>@id</code> of <em>node</em> equals
                      <code>rdf:nil</code>, i.e., the detected list is empty,
                      continue with the next <em>usage</em> item. The
                      <code>rdf:nil</code> node cannot be converted to a
                      <a>list object</a> as it would result in a list of
                      lists, which isn't supported.</li>
                    <li>Otherwise, the list consists of at least one item. We preserve the
                      head node and transform the rest of the linked list to a
                      <a>list object</a>.</li>
                    <li>Set <em>head id</em> to the value of the <code>@id</code>
                      member of <em>head</em>.</li>
                    <li>Set <em>head</em> to the value of the <em>head id</em> member of
                      <em>graph object</em> so that all it's properties can be accessed.</li>
                    <li>Then, set <em>head</em> to the only item in the value of the
                      <code>rdf:rest</code> member of <em>head</em>.</li>
                    <li>Finally, remove the last item of the <em>list</em> <a>array</a>
                      and the last item of the <em>list nodes</em> <a>array</a>.</li>
                  </ol>
                </li>
                <li>Remove the <code>@id</code> member from <em>head</em>.</li>
                <li>Reverse the order of the <em>list</em> <a>array</a>.</li>
                <li>Add an <code>@list</code> member to <em>head</em> and initialize
                  its value to the <em>list</em> <a>array</a>.</li>
                <li>For each item <em>node id</em> in <em>list nodes</em>, remove the
                  <em>node id</em> member from <em>graph object</em>.</li>
              </ol>
            </li>
          </ol>
        </li>
        <li>Initialize an empty <a>array</a> <em>result</em>.</li>
        <li>For each <em>subject</em> and <em>node</em> in <em>default graph</em>
          ordered by <em>subject</em>:
          <ol class="algorithm">
            <li>If <em>graph map</em> has a <em>subject</em> member:
              <ol class="algorithm">
                <li>Add an <code>@graph</code> member to <em>node</em> and initialize
                  its value to an empty <a>array</a>.</li>
                <li>For each key-value pair <em>s</em>-<em>n</em> in the <em>subject</em>
                  member of <em>graph map</em> ordered by <em>s</em>, append <em>n</em>
                  to the <code>@graph</code> member of <em>node</em> after
                  removing its <code>usages</code> member, unless the only
                  remaining member of <em>n</em> is <code>@id</code>.</li>
              </ol>
            </li>
            <li>Append <em>node</em> to <em>result</em> after removing its
              <code>usages</code> member, unless the only remaining member of
              <em>node</em> is <code>@id</code>.</li>
          </ol>
        </li>
        <li>Return <em>result</em>.</li>
      </ol>
    </section>
  </section> <!-- end of Serialize RDF as JSON-LD Algorithm -->

  <section>
    <h2>RDF to Object Conversion</h2>

    <p>This algorithm transforms an RDF literal to a JSON-LD <a>value object</a>
      and a RDF blank node or IRI to an JSON-LD <a>node object</a>.</p>

    <section class="informative">
      <h3>Overview</h3>

      <p><a>RDF literals</a> are transformed to
        <a>value objects</a> whereas <a>IRIs</a> and
        <a>blank node identifiers</a> are
        transformed to <a>node objects</a>.
        If the <em>use native types</em> flag is set to <code>true</code>,
        <a>RDF literals</a> with a
        <a>datatype IRI</a>
        that equals <code>xsd:integer</code> or <code>xsd:double</code> are converted
        to a <a>JSON numbers</a> and <a>RDF literals</a>
        with a <a>datatype IRI</a>
        that equals <code>xsd:boolean</code> are converted to <code>true</code> or
        <code>false</code> based on their
        <a>lexical form</a>
        as described in
        <a class="sectionRef" href="#data-round-tripping"></a>.</p>
    </section>

    <section>
      <h3>Algorithm</h3>

      <p>This algorithm takes two required inputs: a <em>value</em> to be converted
        to a <a>JSON object</a> and a flag <em>use native types</em>.</p>

      <ol class="algorithm">
        <li>If <em>value</em> is an <a>IRI</a> or a
          <a>blank node identifier</a>, return a new <a>JSON object</a>
          consisting of a single member <code>@id</code> whose value is set to
          <em>value</em>.</li>
        <li>Otherwise <em>value</em> is an
          <a>RDF literal</a>:
          <ol class="algorithm">
            <li>Initialize a new empty <a>JSON object</a> result.</li>
            <li>Initialize <em>converted value</em> to <em>value</em>.</li>
            <li>Initialize <em>type</em> to <code>null</code></li>
            <li>If <em>use native types</em> is <code>true</code>
              <ol class="algorithm">
                <li>If the
                  <a>datatype IRI</a>
                  of <em>value</em> equals <code>xsd:string</code>, set
                  <em>converted value</em> to the
                  <a>lexical form</a>
                  of <em>value</em>.</li>
                <li>Otherwise, if the
                  <a>datatype IRI</a>
                  of <em>value</em> equals <code>xsd:boolean</code>, set
                  <em>converted value</em> to <code>true</code> if the
                  <a>lexical form</a>
                  of <em>value</em> matches <code>true</code>, or <code>false</code>
                  if it matches <code>false</code>. If it matches neither,
                  set <em>type</em> to <code>xsd:boolean</code>.</li>
                <li>Otherwise, if the
                  <a>datatype IRI</a>
                  of <em>value</em> equals <code>xsd:integer</code> or
                  <code>xsd:double</code> and its
                  <a>lexical form</a>
                  is a valid <code>xsd:integer</code> or <code>xsd:double</code>
                  according [[!XMLSCHEMA11-2]], set <em>converted value</em>
                  to the result of converting the
                  <a>lexical form</a>
                  to a JSON <a>number</a>.</li>
              </ol>
            </li>
            <li>Otherwise, if <em>value</em> is a
              <a>language-tagged string</a>
              add a member <code>@language</code> to <em>result</em> and set its value to the
              <a href="http://www.w3.org/TR/rdf11-concepts/#dfn-language-tag" class="externalDFN">language tag</a>
              of <em>value</em>.</li>
            <li>Otherwise, set <em>type</em> to the
              <a>datatype IRI</a>
              of <em>value</em>, unless it equals <code>xsd:string</code> which is ignored.</li>
            <li>Add a member <code>@value</code> to <em>result</em> whose value
              is set to <em>converted value</em>.</li>
            <li>If <em>type</em> is not <code>null</code>, add a member <code>@type</code>
              to <em>result</em> whose value is set to <em>type</em>.</li>
            <li>Return <em>result</em>.</li>
          </ol>
        </li>
      </ol>
    </section>
  </section>

  <section>
    <h2>Data Round Tripping</h2>

    <p>When <a href="#deserialize-json-ld-to-rdf-algorithm">deserializing JSON-LD to RDF</a>
      JSON-native <a>numbers</a> are automatically
      type-coerced to <code>xsd:integer</code> or <code>xsd:double</code>
      depending on whether the <a>number</a> has a non-zero fractional part
      or not (the result of a modulo&#8209;1 operation), the boolean values
      <code>true</code> and <code>false</code> are coerced to <code>xsd:boolean</code>,
      and <a>strings</a> are coerced to <code>xsd:string</code>.
      The numeric or boolean values themselves are converted to
      <dfn>canonical lexical form</dfn>, i.e., a deterministic string
      representation as defined in [[!XMLSCHEMA11-2]].</p>

    <p>The <a>canonical lexical form</a> of an <em>integer</em>, i.e., a
      <a>number</a> with no non-zero fractional part or a <a>number</a>
      coerced to <code>xsd:integer</code>, is a finite-length sequence of decimal
      digits (<code>0-9</code>) with an optional leading minus sign; leading
      zeros are prohibited. In JavaScript, implementers can use the following
      snippet of code to convert an integer to
      <a>canonical lexical form</a>:</p>

    <pre class="example" data-transform="updateExample"
         title="Sample integer serialization implementation in JavaScript">
    <!--
    (value).toFixed(0).toString()
    -->
    </pre>

    <p>The <a>canonical lexical form</a> of a <em>double</em>, i.e., a
      <a>number</a> with a non-zero fractional part or a <a>number</a>
      coerced to <code>xsd:double</code>, consists of a mantissa followed by the
      character <code>E</code>, followed by an exponent. The mantissa is a
      decimal number and the exponent is an integer. Leading zeros and a
      preceding plus sign (<code>+</code>) are prohibited in the exponent.
      If the exponent is zero, it is indicated by <code>E0</code>. For the
      mantissa, the preceding optional plus sign is prohibited and the
      decimal point is required. Leading and trailing zeros are prohibited
      subject to the following: number representations must be normalized
      such that there is a single digit which is non-zero to the left of
      the decimal point and at least a single digit to the right of the
      decimal point unless the value being represented is zero. The
      canonical representation for zero is <code>0.0E0</code>.
      <code>xsd:double</code>'s value space is defined by the IEEE
      double-precision 64-bit floating point type [[!IEEE-754-2008]] whereas
      the value space of JSON <a>numbers</a> is not
      specified; when deserializing JSON-LD to RDF the mantissa is rounded to
      15&nbsp;digits after the decimal point. In JavaScript, implementers
      can use the following snippet of code to convert a double to
      <a>canonical lexical form</a>:</p>

    <pre class="example" data-transform="updateExample"
         title="Sample floating point number serialization implementation in JavaScript">
    <!--
    (value).toExponential(15).replace(/(\d)0*e\+?/,'$1E')
    -->
    </pre>

    <p>The <a>canonical lexical form</a> of the <em>boolean</em>
      values <code>true</code> and <code>false</code> are the strings
      <code>true</code> and <code>false</code>.</p>

    <p>When JSON-native <a>numbers</a> are deserialized
      to RDF, lossless data round-tripping cannot be guaranteed, as rounding
      errors might occur. When
      <a href="#serialize-rdf-as-json-ld-algorithm">serializing RDF as JSON-LD</a>,
      similar rounding errors might occur. Furthermore, the datatype or the lexical
      representation might be lost. An <code>xsd:double</code> with a value
      of <code>2.0</code> will, e.g., result in an <code>xsd:integer</code>
      with a value of <code>2</code> in <a>canonical lexical form</a>
      when converted from RDF to JSON-LD and back to RDF. It is important
      to highlight that in practice it might be impossible to losslessly
      convert an <code>xsd:integer</code> to a <a>number</a> because
      its value space is not limited. While the JSON specification [[!RFC7159]]
      does not limit the value space of <a>numbers</a>
      either, concrete implementations typically do have a limited value
      space.</p>

    <p>To ensure lossless round-tripping the
      <a href="#serialize-rdf-as-json-ld-algorithm">Serialize RDF as JSON-LD algorithm</a>
      specifies a <em>use native types</em> flag which controls whether
      <a>RDF literals</a>
      with a <a>datatype IRI</a>
      equal to <code>xsd:integer</code>, <code>xsd:double</code>, or
      <code>xsd:boolean</code> are converted to their JSON-native
      counterparts. If the <em>use native types</em> flag is set to
      <code>false</code>, all literals remain in their original string
      representation.</p>

    <p>Some JSON serializers, such as PHP's native implementation in some versions,
      backslash-escape the forward slash character. For example, the value
      <code>http://example.com/</code> would be serialized as <code>http:\/\/example.com\/</code>.
      This is problematic as other JSON parsers might not understand those escaping characters.
      There is no need to backslash-escape forward slashes in JSON-LD. To aid
      interoperability between JSON-LD processors, forward slashes MUST NOT be
      backslash-escaped.</p>
  </section> <!-- end of Data Round Tripping -->
</section>


<section class="informative">
  <h2>The Application Programming Interface</h2>

  <p>This API provides a clean mechanism that enables developers to convert
    JSON-LD data into a variety of output formats that are often easier to
    work with.</p>

  <p>The JSON-LD API uses <a>Promises</a> to represent
    the result of the various asynchronous operations.
    <a>Promises</a> are temporarily being drafted on
    <cite><a href="https://github.com/domenic/promises-unwrapping/blob/master/README.md">GitHub</a></cite>
    [[PROMISES]] but are expected to be standardized as part of ECMAScript&nbsp;6.</p>

  <section class="informative">
    <h3>The <dfn>JsonLdProcessor</dfn> Interface</h3>

    <p>The <a>JsonLdProcessor</a> interface is the high-level programming structure
      that developers use to access the JSON-LD transformation methods.</p>

    <p>It is important to highlight that implementations do not modify the input parameters.
      If an error is detected, the Promise is
      rejected passing a <a>JsonLdError</a> with the corresponding error
      <a data-link-for="JsonLdError">code</a>
      and processing is stopped.</p>

    <p>If the <a data-link-for="JsonLdOptions">documentLoader</a>
      option is specified, it is used to dereference remote documents and contexts.
      The <a data-link-for="RemoteDocument">documentUrl</a>
      in the returned <a>RemoteDocument</a>
      is used as <a>base IRI</a> and the
      <a data-link-for="RemoteDocument">contextUrl</a>
      is used instead of looking at the HTTP Link Header directly. For the sake of simplicity, none of the algorithms
      in this document mention this directly.</p>

    <pre class="idl" data-transform="unComment"><!--
      [Constructor]
      interface JsonLdProcessor {
        Promise<dictionary> compact(
          (dictionary or dictionary[] or DOMString) input,
          JsonLdContext context,
          optional JsonLdOptions? options);
        Promise<dictionary[]> expand(
          (dictionary or dictionary[] or DOMString) input,
          optional JsonLdOptions? options);
        Promise<dictionary[]> flatten(
          (dictionary or dictionary[] or DOMString) input,
          JsonLdContext context,
          optional JsonLdOptions? options);
      };
    --></pre>

    <dl>
      <dt><dfn data-dfn-for="JsonLdProcessor">compact</dfn></dt><dd>
      <dd>
        <p><a>Compacts</a> the given <em>input</em> using the
          <em>context</em> according to the steps in the
          <a href="#compaction-algorithm">Compaction algorithm</a>:</p>

        <ol class="algorithm">
          <li>Create a new <a>Promise</a> <em>promise</em> and return it. The
            following steps are then executed asynchronously.</li>
          <li>Set <em>expanded input</em> to the result of using the
            <a data-link-for="JsonLdProcessor">expand</a>
            method using <a data-lt="jsonldprocessor-compact-input">input</a> and <a data-lt="jsonldprocessor-compact-options">options</a>.
          <li>If <a data-lt="jsonldprocessor-compact-context">context</a> is a <a>JSON object</a> having an <code>@context</code> member, set
            <em>context</em> to that member's value, otherwise to <a data-lt="jsonldprocessor-compact-context">context</a>.</li>
          <li>Set <em>compacted output</em> to the result of using the
            <a href="#compaction-algorithm">Compaction algorithm</a>, passing
            <em>context</em> as <em>active context</em>,
            an empty <a>dictionary</a> as <a>inverse context</a>,
            <code>null</code> as <em>property</em>,
            <em>expanded input</em> as <em>element</em>, and if passed, the
            <a data-link-for="JsonldOptions">compactArrays</a> flag in <a data-lt="jsonldprocessor-compact-options">options</a>.</li>
          <li>Fulfill the <em>promise</em> passing <em>compacted output</em>.</li>
        </ol>

        <dl class="parameters">
          <dt><dfn data-lt="jsonldprocessor-compact-input" data-lt-noDefault>input</dfn></dt>
           <dd>The <a>JSON object</a> or array of <a>JSON objects</a> to perform the compaction upon or an
            <a>IRI</a> referencing the JSON-LD document to compact.</dd>
          <dt><dfn data-lt="jsonldprocessor-compact-context" data-lt-noDefault>context</dfn></dt>
          <dd>The context to use when <a>compacting</a> the <code>input</code>;
            it can be specified by using a <a>JSON object</a>, an
            <a>IRI</a>, or an array consisting of
            <a>JSON object</a>s and <a>IRI</a>s.</dd>
          <dt><dfn data-lt="jsonldprocessor-compact-options" data-lt-noDefault>options</dfn></dt>
          <dd>A set of options to configure the algorithms. This allows, e.g.,
            to set the input document's base <a>IRI</a>.</dd>
        </dl>
      </dd>

      <dt><dfn data-dfn-for="JsonLdProcessor">expand</dfn></dt>
      <dd>
        <p><a href="#expansion">Expands</a> the given <a data-lt="jsonldprocessor-expand-input">input</a> according to
          the steps in the <a href="#expansion-algorithm">Expansion algorithm</a>:</p>

        <ol class="algorithm">
          <li>Create a new <a>Promise</a> <em>promise</em> and return it. The
            following steps are then executed asynchronously.</li>
          <li>If the passed <a data-lt="jsonldprocessor-expand-input">input</a> is a <span class="idlParamType">DOMString</span>
            representing the <a>IRI</a> of a remote document, dereference it.
            If the retrieved document's content type is neither <code>application/json</code>,
            nor <code>application/ld+json</code>, nor any other media type using a
            <code>+json</code> suffix as defined in [[RFC6839]], reject the <em>promise</em> passing an
            <a data-link-for="JsonLdErrorCode">loading document failed</a>
            error.</li>
          <li>Initialize a new empty <a>active context</a>. The <a>base IRI</a>
            of the <a>active context</a> is set to the IRI of the currently being processed
            document, if available; otherwise to <code>null</code>. If set, the
            <a data-link-for="JsonldOptions">base</a> option from <a data-lt="jsonldprocessor-expand-options">options</a> overrides the <a>base IRI</a>.</li>
          <li>If an
            <a data-link-for="JsonldOptions">expandContext</a> option
            has been passed, update the <a>active context</a> using the
            <a href="#context-processing-algorithm">Context Processing algorithm</a>, passing the
            <a data-link-for="JsonldOptions">expandContext</a>
            as <a>local context</a>. If
            <a data-link-for="JsonldOptions">expandContext</a>
            is a <a>JSON object</a> having an <code>@context</code> member, pass that member's value instead.</li>
          <li>Once <a data-lt="jsonldprocessor-expand-input">input</a> has been retrieved, the response has an HTTP Link Header [[!RFC5988]]
            using the <code>http://www.w3.org/ns/json-ld#context</code> link relation
            and a content type of <code>application/json</code> or any media type
            with a <code>+json</code> suffix as defined in [[RFC6839]] except
            <code>application/ld+json</code>, update the <a>active context</a> using the
            <a href="#context-processing-algorithm">Context Processing algorithm</a>, passing the
            context referenced in the HTTP Link Header as <a>local context</a>. The
            HTTP Link Header is ignored for documents served as <code>application/ld+json</code> If
            multiple HTTP Link Headers using the <code>http://www.w3.org/ns/json-ld#context</code>
            link relation are found, the <em>promise</em> is rejected with a <a>JsonLdError</a> whose code is set to
            <a data-link-for="JsonLdErrorCode">multiple context link headers</a>
            and processing is terminated.</li>
          <li>Set <em>expanded output</em> to the result of using the
            <a href="#expansion-algorithm">Expansion algorithm</a>, passing the
            <a>active context</a> and <em>input</em> as <em>element</em>.</li>
          <li>Fulfill the <em>promise</em> passing <em>expanded output</em>.</li>
        </ol>

        <dl class="parameters">
          <dt><dfn data-lt="jsonldprocessor-expand-input" data-lt-noDefault>input</dfn></dt>
          <dd>The <a>JSON object</a> or array of <a>JSON objects</a> to perform the expansion upon or an
            <a>IRI</a> referencing the <a>JSON-LD document</a> to expand.</dd>
          <dt><dfn data-lt="jsonldprocessor-expand-options" data-lt-noDefault>options</dfn></dt>
          <dd>A set of options to configure the used algorithms such. This allows, e.g.,
            to set the input document's <a>base IRI</a>.</dd>
        </dl>
      </dd>

      <dt><dfn data-dfn-for="JsonLdProcessor">flatten</dfn></dt>
      <dd>
        <p><a href="#flattening">Flattens</a> the given <a data-lt="jsonldprocessor-flatten-input">input</a> and
          <a>compacts</a> it using the passed <a data-lt="jsonldprocessor-flatten-context">context</a>
          according to the steps in the <a href="#flattening-algorithm">Flattening algorithm</a>:</p>

        <ol class="algorithm">
          <li>Create a new <a>Promise</a> <em>promise</em> and return it. The
            following steps are then executed asynchronously.</li>
          <li>Set <em>expanded input</em> to the result of using the
            <a data-link-for="JsonLdProcessor">expand</a>
            method using <a data-lt="jsonldprocessor-flatten-input">input</a> and <a data-lt="jsonldprocessor-flatten-options">options</a>.
          <li>If <a data-lt="jsonldprocessor-flatten-context">context</a> is a <a>JSON object</a> having an <code>@context</code> member, set
            <em>context</em> to that member's value, otherwise to <a data-lt="jsonldprocessor-flatten-context">context</a>.</li>
          <li>Initialize an empty <em>identifier map</em> and a <em>counter</em> (set to <code>0</code>)
            to be used by the
            <a href="#generate-blank-node-identifier">Generate Blank Node Identifier algorithm</a>.</li>
          <li>Set <em>flattened output</em> to the result of using the
            <a href="#flattening-algorithm">Flattening algorithm</a>, passing
            <em>expanded input</em> as <em>element</em>, <em>context</em>, and if passed, the
            <a data-link-for="JsonldOptions">compactArrays</a> flag in <a data-lt="jsonldprocessor-flatten-options">options</a>
            (which is internally passed to the
            <a href="#compaction-algorithm">Compaction algorithm</a>).</li>
          <li>Fulfill the <em>promise</em> passing <em>flattened output</em>.</li>
        </ol>

        <dl class="parameters">
          <dt><dfn data-lt="jsonldprocessor-flatten-input" data-lt-noDefault>input</dfn></dt>
           <dd>The <a>JSON object</a> or array of <a>JSON objects</a> or an <a>IRI</a>
            referencing the JSON-LD document to flatten.</dd>
          <dt><dfn data-lt="jsonldprocessor-flatten-context" data-lt-noDefault>context</dfn></dt>
          <dd>The context to use when <a>compacting</a> the flattened <em>expanded input</em>;
            it can be specified by using a <a>JSON object</a>, an
            <a>IRI</a>, or an array consisting of <a>JSON object</a>s
            and <a>IRI</a>s. If not
            passed or <code>null</code> is passed, the result will not be compacted
            but kept in expanded form.</dd>
          <dt><dfn data-lt="jsonldprocessor-flatten-options" data-lt-noDefault>options</dfn></dt>
          <dd>A set of options to configure the used algorithms such. This allows, e.g.,
            to set the input document's <a>base IRI</a>.</dd>
        </dl>
      </dd>
    </dl>

    <pre class="idl" data-transform="unComment"><!--
      typedef (dictionary or DOMString or sequence<dictionary or DOMString>) JsonLdContext;
    --></pre>

    <p>The <dfn>JsonLdContext</dfn> type is used to refer to a value that
      that may be a <a>JSON object</a>, a <a>string</a> representing an
      <a>IRI</a>, or an array of <a>JSON objects</a>
      and <a>strings</a>.</p>
  </section> <!-- end of JsonLdProcessor -->

  <section class="informative">
    <h3>The JsonLdOptions Type</h3>

    <p>The <dfn>JsonLdOptions</dfn> type is used to pass various options to the
      <a>JsonLdProcessor</a> methods.</p>

    <pre class="idl" data-transform="unComment"><!--
      dictionary JsonLdOptions {
        DOMString?             base;
        boolean                compactArrays = true;
        LoadDocumentCallback   documentLoader = null;
        (object? or DOMString) expandContext = null;
        DOMString              processingMode = "json-ld-1.1";
      };
    --></pre>

    <dl>
      <dt><dfn data-dfn-for="JsonLdOptions">base</dfn></dt>
      <dd>The base IRI to use when expanding or <a>compacting</a> the document. If set, this overrides
        the input document's IRI.</dd>
      <dt><dfn data-dfn-for="JsonLdOptions">compactArrays</dfn></dt>
      <dd>If set to <code>true</code>, the JSON-LD processor replaces arrays with just
        one element with that element during <a>compaction</a>. If set to <code>false</code>,
        all arrays will remain arrays even if they have just one element.
      </dd>
      <dt><dfn data-dfn-for="JsonLdOptions">documentLoader</dfn></dt>
      <dd>The callback of the loader to be used to retrieve remote documents and contexts.
        If specified, it is used to retrieve remote documents and contexts; otherwise,
        if not specified, the processor's built-in loader is used.</dd>
      <dt><dfn data-dfn-for="JsonLdOptions">expandContext</dfn></dt>
      <dd>A context that is used to initialize the active context when expanding a document.</dd>
      <dt><dfn data-dfn-for="JsonLdOptions">processingMode</dfn></dt>
      <dd>If set to <code>json-ld-1.1</code>, the implementation has to produce
        exactly the same results as the algorithms defined in this specification.
        If set to another value, the JSON-LD processor is allowed to extend
        or modify the algorithms defined in this specification to enable
        application-specific optimizations. The definition of such
        optimizations is beyond the scope of this specification and thus
        not defined. Consequently, different implementations may implement
        different optimizations. Developers must not define modes beginning
        with <code>json-ld</code> as they are reserved for future versions
        of this specification.</dd>
    </dl>
  </section> <!-- end JsonLdOptions -->

  <section class="informative">
    <h3>Remote Document and Context Retrieval</h3>

    <p>Users of an API implementation can utilize a callback to control how remote
      documents and contexts are retrieved. This section details the parameters of
      that callback and the data structure used to return the retrieved context.</p>

    <section class="informative">
      <h3>LoadDocumentCallback</h3>

      <p>The <dfn>LoadDocumentCallback</dfn> defines a callback that custom document loaders
        have to implement to be used to retrieve remote documents and contexts.</p>

      <pre class="idl" data-transform="unComment"><!--
        callback LoadDocumentCallback = Promise (DOMString url);
      --></pre>

      <dl>
        <dt><dfn data-dfn-for="LoadDocumentCallback">url</dfn></dt>
        <dd>The URL of the remote document or context to load.</dd>
      </dl>

      <p>All errors result in the <a>Promise</a> being rejected with
        a <a>JsonLdError</a> whose code is set to
        <a data-link-for="JsonLdErrorCode">loading document failed</a>
        or <a data-link-for="JsonLdErrorCode">multiple context link headers</a>
        as described in the next section.</p>
    </section>

    <section class="informative">
      <h3>RemoteDocument</h3>

      <p>The <dfn>RemoteDocument</dfn> type is used by a <a>LoadDocumentCallback</a>
        to return information about a remote document or context.</p>

      <pre class="idl" data-transform="unComment"><!--
        dictionary RemoteDocument {
          DOMString contextUrl = null;
          DOMString documentUrl;
          any       document;
        };
      --></pre>

      <dl>
        <dt><dfn data-dfn-for="RemoteDocument">contextUrl</dfn></dt>
        <dd>If available, the value of the HTTP Link Header [[!RFC5988]] using the
          <code>http://www.w3.org/ns/json-ld#context</code> link relation in the
          response. If the response's content type is <code>application/ld+json</code>,
          the HTTP Link Header is ignored. If multiple HTTP Link Headers using
          the <code>http://www.w3.org/ns/json-ld#context</code> link relation are found,
          the <a>Promise</a> of the <a>LoadDocumentCallback</a> is rejected with
          a <a>JsonLdError</a> whose code is set to
          <a data-link-for="JsonLdErrorCode">multiple context link headers</a>.</dd>
        <dt><dfn data-dfn-for="RemoteDocument">documentUrl</dfn></dt>
        <dd>The final URL of the loaded document. This is important
          to handle HTTP redirects properly.</dd>
        <dt><dfn data-dfn-for="RemoteDocument">document</dfn></dt>
        <dd>The retrieved document. This can either be the raw payload or the already
          parsed document.</dd>
      </dl>
    </section>
  </section> <!-- end of Remote Document and Context Retrieval -->

  <section class="informative">
    <h3>Error Handling</h3>

    <p>This section describes the datatype definitions used within the
      JSON-LD API for error handling.</p>

    <section>
      <h4>JsonLdError</h4>

      <p>The <dfn>JsonLdError</dfn> type is used to report processing errors.</p>

      <pre class="idl" data-transform="unComment"><!--
        dictionary JsonLdError {
          JsonLdErrorCode code;
          DOMString?      message = null;
        };
      --></pre>

      <dl>
        <dt><dfn data-dfn-for="JsonLdError">code</dfn></dt>
        <dd>a string representing the particular error type, as described in
          the various algorithms in this document.</dd>
        <dt><dfn data-dfn-for="JsonLdError">message</dfn></dt>
        <dd>an optional error message containing additional debugging information.
          The specific contents of error messages are outside the scope of this
          specification.</dd>
      </dl>
    </section>

    <section class="informative">
      <h4>JsonLdErrorCode</h4>
      <p>The <dfn>JsonLdErrorCode</dfn> represents the collection of valid JSON-LD error
        codes.</p>

      <pre class="idl" data-transform="unComment"><!--
        enum JsonLdErrorCode {
            "colliding keywords",
            "compaction to list of lists",
            "conflicting indexes",
            "cyclic IRI mapping",
            "invalid @id value",
            "invalid @index value",
            "invalid @nest value",
            "invalid @reverse value",
            "invalid base IRI",
            "invalid container mapping",
            "invalid default language",
            "invalid IRI mapping",
            "invalid keyword alias",
            "invalid language map value",
            "invalid language mapping",
            "invalid language-tagged string",
            "invalid language-tagged value",
            "invalid local context",
            "invalid remote context",
            "invalid reverse property",
            "invalid reverse property map",
            "invalid reverse property value",
            "invalid scoped context",
            "invalid set or list object",
            "invalid term definition",
            "invalid type mapping",
            "invalid type value",
            "invalid typed value",
            "invalid value object",
            "invalid value object value",
            "invalid vocab mapping",
            "keyword redefinition",
            "list of lists",
            "loading document failed",
            "loading remote context failed",
            "multiple context link headers",
            "recursive context inclusion"
        };
      --></pre>

      <dl data-dfn-for="JsonLdErrorCode">
        <dt><dfn>colliding keywords</dfn></dt>
        <dd>Two properties which expand to the same keyword have been detected.
          This might occur if a <a>keyword</a> and an alias thereof
          are used at the same time.</dd>
        <dt><dfn>compaction to list of lists</dfn></dt>
        <dd>The compacted document contains a list of lists as multiple
          lists have been compacted to the same term.</dd>
        <dt><dfn>conflicting indexes</dfn></dt>
        <dd>Multiple conflicting indexes have been found for the same node.</dd>
        <dt><dfn>cyclic IRI mapping</dfn></dt>
        <dd>A cycle in <a>IRI mappings</a> has been detected.</dd>
        <dt><dfn>invalid @id value</dfn></dt>
        <dd>An <code>@id</code> member was encountered whose value was not a
          <a>string</a>.</dd>
        <dt><dfn>invalid @index value</dfn></dt>
        <dd>An <code>@index</code> member was encountered whose value was
          not a <a>string</a>.</dd>
        <dt class="changed"><dfn>invalid @nest value</dfn></dt>
        <dd class="changed">An invalid value for <code>@nest</code> has been found.</dd>
        <dt><dfn>invalid @reverse value</dfn></dt>
        <dd>An invalid value for an <code>@reverse</code> member has been detected,
          i.e., the value was not a <a>JSON object</a>.</dd>
        <dt><dfn>invalid base IRI</dfn></dt>
        <dd>An invalid <a>base IRI</a> has been detected, i.e., it is
          neither an <a>absolute IRI</a> nor <code>null</code>.</dd>
        <dt><dfn>invalid container mapping</dfn></dt>
        <dd>An <code>@container</code> member was encountered whose value was
          not one of the following <a>strings</a>:
          <code>@list</code>, <code>@set</code>, or <code>@index</code>.</dd>
        <dt><dfn>invalid default language</dfn></dt>
        <dd>The value of the <a>default language</a> is not a <a>string</a>
          or <code>null</code> and thus invalid.</dd>
        <dt><dfn>invalid IRI mapping</dfn></dt>
        <dd>A <a>local context</a> contains a <a>term</a> that has
          an invalid or missing <a>IRI mapping</a>.</dd>
        <dt><dfn>invalid keyword alias</dfn></dt>
        <dd>An invalid <a>keyword</a> alias definition has been
          encountered.</dd>
        <dt><dfn>invalid language map value</dfn></dt>
        <dd>An invalid value in a <a>language map</a>
          has been detected. It has to be a <a>string</a> or an <a>array</a> of
          <a>strings</a>.</dd>
        <dt><dfn>invalid language mapping</dfn></dt>
        <dd>An <code>@language</code> member in a <a>term definition</a>
          was encountered whose value was neither a <a>string</a> nor
          <code>null</code> and thus invalid.</dd>
        <dt><dfn>invalid language-tagged string</dfn></dt>
        <dd>A <a>language-tagged string</a> with an invalid language
          value was detected.</dd>
        <dt><dfn>invalid language-tagged value</dfn></dt>
        <dd>A <a>number</a>, <code>true</code>, or <code>false</code> with an
          associated language tag was detected.</dd>
        <dt><dfn>invalid local context</dfn></dt>
        <dd>In invalid <a>local context</a> was detected.</dd>
        <dt><dfn>invalid remote context</dfn></dt>
        <dd>No valid context document has been found for a referenced,
         remote context.</dd>
        <dt><dfn>invalid reverse property</dfn></dt>
        <dd>An invalid reverse property definition has been detected.</dd>
        <dt><dfn>invalid reverse property map</dfn></dt>
        <dd>An invalid reverse property map has been detected. No
          <a>keywords</a> apart from <code>@context</code>
          are allowed in reverse property maps.</dd>
        <dt><dfn>invalid reverse property value</dfn></dt>
        <dd>An invalid value for a reverse property has been detected. The value of an inverse
          property must be a <a>node object</a>.</dd>
        <dt class="changed"><dfn>invalid scoped context</dfn></dt>
        <dd class="changed">The <a>local context</a> defined within a <a>term definition</a> is invalid.</dd>
        <dt><dfn>invalid set or list object</dfn></dt>
        <dd>A <a>set object</a> or <a>list object</a> with
          disallowed members has been detected.</dd>
        <dt><dfn>invalid term definition</dfn></dt>
        <dd>An invalid <a>term definition</a> has been detected.</dd>
        <dt><dfn>invalid type mapping</dfn></dt>
        <dd>An <code>@type</code> member in a <a>term definition</a>
          was encountered whose value could not be expanded to an
          <a>absolute IRI</a>.</dd>
        <dt><dfn>invalid type value</dfn></dt>
        <dd>An invalid value for an <code>@type</code> member has been detected,
          i.e., the value was neither a <a>string</a> nor an <a>array</a>
          of <a>strings</a>.</dd>
        <dt><dfn>invalid typed value</dfn></dt>
        <dd>A <a>typed value</a> with an invalid type was detected.</dd>
        <dt><dfn>invalid value object</dfn></dt>
        <dd>A <a>value object</a> with disallowed members has been
          detected.</dd>
        <dt><dfn>invalid value object value</dfn></dt>
        <dd>An invalid value for the <code>@value</code> member of a
          <a>value object</a> has been detected, i.e., it is neither
          a <a>scalar</a> nor <code>null</code>.</dd>
        <dt><dfn>invalid vocab mapping</dfn></dt>
        <dd>An invalid <a>vocabulary mapping</a> has been detected, i.e.,
          it is neither an <a>absolute IRI</a> nor <code>null</code>.</dd>
        <dt><dfn>keyword redefinition</dfn></dt>
        <dd>A <a>keyword</a> redefinition has been detected.</dd>
        <dt><dfn>list of lists</dfn></dt>
        <dd>A list of lists was detected. List of lists are not supported in
          this version of JSON-LD due to the algorithmic complexity.</dd>
        <dt><dfn>loading document failed</dfn></dt>
        <dd>The document could not be loaded or parsed as JSON.</dd>
        <dt><dfn>loading remote context failed</dfn></dt>
        <dd>There was a problem encountered loading a remote context.</dd>
        <dt><dfn>multiple context link headers</dfn></dt>
        <dd>Multiple HTTP Link Headers [[!RFC5988]] using the
          <code>http://www.w3.org/ns/json-ld#context</code> link relation
          have been detected.</dd>
        <dt><dfn>recursive context inclusion</dfn></dt>
        <dd>A cycle in remote context inclusions has been detected.</dd>
      </dl>
    </section>
  </section> <!-- end of Error Handling -->
</section> <!-- end of The Application Programming Interfaces -->

<section class="appendix informative">
  <h2>Changes since 1.0 Recommendation of 16 January 2014</h2>
  <ul>
    <li>The <a href="#expansion-algorithm">Expansion Algorithm</a>
      has a special processing mode, based on
      the <code>frame expansion</code> flag, to enable content associated with JSON-LD
      frames, which may not otherwise be valid <a>JSON-LD documents</a>.</li>
    <li>An <a>expanded term definition</a> can now have an
      <code>@context</code> property, which defines a context used for values of
      a <a>property</a> identified with such a <a>term</a>. This context is used
      in both the <a href="#expansion-algorithm">Expansion Algorithm</a> and
      <a href="#compaction-algorithm">Compaction Algorithm</a>.</li>
    <li>A new <a href="#merge-node-maps" class="sectionRef"></a> is required
      for framing, to create a single graph from the <a data-lt="default graph">default</a>
      and <a>named graphs</a>.</li>
<<<<<<< HEAD
    <li>An <a>expanded term definition</a> can now have an
      <code>@nest</code> property, which identifies a term expanding to
      <code>@nest</code> which is used for containing properties using the same
      <code>@nest</code> mapping. When expanding, the values of a property
      expanding to <code>@nest</code> are treated as if they were contained
      within the enclosing <a>node object</a> directly.</li>
=======
    <li><code>@container</code> values within an <a>expanded term definition</a> may now
      include <code>@id</code> and <code>@type</code>, corresponding to <a>id maps</a> and <a>type maps</a>.</li>
>>>>>>> 85bf7dd4
  </ul>
</section>

<section class="appendix informative">
  <h2>Open Issues</h2>
  <p>The following is a list of open issues being worked on for the next release.</p>
  <p class="issue" data-number="140"></p>
  <p class="issue" data-number="195"></p>
  <p class="issue" data-number="246"></p>
  <p class="issue" data-number="269"></p>
  <p class="issue" data-number="271"></p>
  <p class="issue" data-number="272"></p>
  <p class="issue" data-number="293"></p>
  <p class="issue" data-number="333"></p>
  <p class="issue" data-number="357"></p>
  <p class="issue" data-number="375"></p>
  <p class="issue" data-number="385"></p>
  <p class="issue" data-number="398"></p>
  <p class="issue" data-number="405"></p>
  <p class="issue" data-number="415"></p>
  <p class="issue" data-number="426"></p>
  <p class="issue" data-number="446"></p>
</section>

<section class="appendix informative">
  <h2>Acknowledgements</h2>

  <p>A large amount of thanks goes out to the JSON-LD Community Group
    participants who worked through many of the technical issues on the mailing
    list and the weekly telecons - of special mention are Niklas Lindström,
    François Daoust, Lin Clark, and Zdenko 'Denny' Vrandečić.
    The editors would like to thank Mark Birbeck, who provided a great deal of
    the initial push behind the JSON-LD work via his work on RDFj.
    The work of Dave Lehn and Mike Johnson are appreciated for reviewing,
    and performing several implementations of the specification. Ian Davis is
    thanked for his work on RDF/JSON. Thanks also to Nathan Rixham,
    Bradley P. Allen, Kingsley Idehen, Glenn McDonald, Alexandre Passant,
    Danny Ayers, Ted Thibodeau Jr., Olivier Grisel, Josh Mandel, Eric Prud'hommeaux,
    David Wood, Guus Schreiber, Pat Hayes, Sandro Hawke, and Richard Cyganiak
    for their input on the specification.</p>
</section>

</body>
</html><|MERGE_RESOLUTION|>--- conflicted
+++ resolved
@@ -2069,16 +2069,15 @@
                     <li>If <em>item active property</em> is not a key in
                       <em class="changed">nest result</em>, initialize it to an empty <a>JSON object</a>.
                       Initialize <em>map object</em> to the value of <em>item active property</em>
-<<<<<<< HEAD
                       in <em class="changed">nest result</em>.</li>
-=======
-                      in <em>result</em>.</li>
                     <li>Set <em>compacted container</em> to the result of calling the 
                       <a href="#iri-compaction">IRI Compaction algorithm</a>
                       passing <a>active context</a>,
                       <em>container</em> as <em>iri</em>, and <code>true</code>
                       for <em>vocab</em>.</li>
->>>>>>> 85bf7dd4
+                    <li>Initialize <em>map key</em> to the value associated with
+                      with the key that equals <em>container</em> in
+                      <em>expanded item</em>.</li>
                     <li>If <em>container</em> is <code>@language</code> and
                       <em>compacted item</em> contains the key
                       <code>@value</code>, then set <em>compacted item</em>
@@ -4303,17 +4302,14 @@
     <li>A new <a href="#merge-node-maps" class="sectionRef"></a> is required
       for framing, to create a single graph from the <a data-lt="default graph">default</a>
       and <a>named graphs</a>.</li>
-<<<<<<< HEAD
     <li>An <a>expanded term definition</a> can now have an
       <code>@nest</code> property, which identifies a term expanding to
       <code>@nest</code> which is used for containing properties using the same
       <code>@nest</code> mapping. When expanding, the values of a property
       expanding to <code>@nest</code> are treated as if they were contained
       within the enclosing <a>node object</a> directly.</li>
-=======
     <li><code>@container</code> values within an <a>expanded term definition</a> may now
       include <code>@id</code> and <code>@type</code>, corresponding to <a>id maps</a> and <a>type maps</a>.</li>
->>>>>>> 85bf7dd4
   </ul>
 </section>
 
