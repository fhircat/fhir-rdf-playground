--- conflicted
+++ resolved
@@ -50,41 +50,7 @@
           },
           {
             "type": "TripleConstraint",
-<<<<<<< HEAD
-            "predicate": "http://hl7.org/fhir/Resource.id",
-            "valueExpr": "http://hl7.org/fhir/shape/id",
-            "min": 0, "max": 1
-          },
-          {
-            "type": "TripleConstraint",
-            "predicate": "http://hl7.org/fhir/DomainResource.text",
-            "valueExpr": "http://hl7.org/fhir/shape/Narrative",
-            "min": 0, "max": 1
-          },
-          {
-            "type": "TripleConstraint",
-            "predicate": "http://hl7.org/fhir/DomainResource.contained",
-            "valueExpr": "http://hl7.org/fhir/shape/Resource",
-            "min": 0, "max": -1
-          },
-          {
-            "type": "TripleConstraint",
-            "predicate": "http://hl7.org/fhir/DomainResource.extension",
-            "valueExpr": "http://hl7.org/fhir/shape/Extension",
-            "min": 0, "max": -1
-          },
-          {
-            "type": "TripleConstraint",
-            "predicate": "http://hl7.org/fhir/DomainResource.modifierExtension",
-            "valueExpr": "http://hl7.org/fhir/shape/Extension",
-            "min": 0, "max": -1
-          },
-          {
-            "type": "TripleConstraint",
-            "predicate": "http://hl7.org/fhir/CanonicalResource.url",
-=======
             "predicate": "http://hl7.org/fhir/url",
->>>>>>> 3f89f31e
             "valueExpr": "http://hl7.org/fhir/shape/uri",
             "min": 0, "max": 1
           },
@@ -191,41 +157,7 @@
           },
           {
             "type": "TripleConstraint",
-<<<<<<< HEAD
-            "predicate": "http://hl7.org/fhir/Resource.id",
-            "valueExpr": "http://hl7.org/fhir/shape/id",
-            "min": 0, "max": 1
-          },
-          {
-            "type": "TripleConstraint",
-            "predicate": "http://hl7.org/fhir/DomainResource.text",
-            "valueExpr": "http://hl7.org/fhir/shape/Narrative",
-            "min": 0, "max": 1
-          },
-          {
-            "type": "TripleConstraint",
-            "predicate": "http://hl7.org/fhir/DomainResource.contained",
-            "valueExpr": "http://hl7.org/fhir/shape/Resource",
-            "min": 0, "max": -1
-          },
-          {
-            "type": "TripleConstraint",
-            "predicate": "http://hl7.org/fhir/DomainResource.extension",
-            "valueExpr": "http://hl7.org/fhir/shape/Extension",
-            "min": 0, "max": -1
-          },
-          {
-            "type": "TripleConstraint",
-            "predicate": "http://hl7.org/fhir/DomainResource.modifierExtension",
-            "valueExpr": "http://hl7.org/fhir/shape/Extension",
-            "min": 0, "max": -1
-          },
-          {
-            "type": "TripleConstraint",
-            "predicate": "http://hl7.org/fhir/CodeSystem.url",
-=======
             "predicate": "http://hl7.org/fhir/url",
->>>>>>> 3f89f31e
             "valueExpr": "http://hl7.org/fhir/shape/uri",
             "min": 0, "max": 1
           },
@@ -381,17 +313,7 @@
         "expressions": [
           {
             "type": "TripleConstraint",
-<<<<<<< HEAD
-            "predicate": "http://hl7.org/fhir/Element.id",
-            "valueExpr": "http://hl7.org/fhir/shape/string",
-            "min": 0, "max": 1
-          },
-          {
-            "type": "TripleConstraint",
-            "predicate": "http://hl7.org/fhir/BackboneElement.extension",
-=======
             "predicate": "http://hl7.org/fhir/extension",
->>>>>>> 3f89f31e
             "valueExpr": "http://hl7.org/fhir/shape/Extension",
             "min": 0, "max": -1
           },
@@ -456,17 +378,7 @@
         "expressions": [
           {
             "type": "TripleConstraint",
-<<<<<<< HEAD
-            "predicate": "http://hl7.org/fhir/Element.id",
-            "valueExpr": "http://hl7.org/fhir/shape/string",
-            "min": 0, "max": 1
-          },
-          {
-            "type": "TripleConstraint",
-            "predicate": "http://hl7.org/fhir/BackboneElement.extension",
-=======
             "predicate": "http://hl7.org/fhir/extension",
->>>>>>> 3f89f31e
             "valueExpr": "http://hl7.org/fhir/shape/Extension",
             "min": 0, "max": -1
           },
@@ -534,17 +446,7 @@
         "expressions": [
           {
             "type": "TripleConstraint",
-<<<<<<< HEAD
-            "predicate": "http://hl7.org/fhir/Element.id",
-            "valueExpr": "http://hl7.org/fhir/shape/string",
-            "min": 0, "max": 1
-          },
-          {
-            "type": "TripleConstraint",
-            "predicate": "http://hl7.org/fhir/BackboneElement.extension",
-=======
             "predicate": "http://hl7.org/fhir/extension",
->>>>>>> 3f89f31e
             "valueExpr": "http://hl7.org/fhir/shape/Extension",
             "min": 0, "max": -1
           },
@@ -609,17 +511,7 @@
         "expressions": [
           {
             "type": "TripleConstraint",
-<<<<<<< HEAD
-            "predicate": "http://hl7.org/fhir/Element.id",
-            "valueExpr": "http://hl7.org/fhir/shape/string",
-            "min": 0, "max": 1
-          },
-          {
-            "type": "TripleConstraint",
-            "predicate": "http://hl7.org/fhir/BackboneElement.extension",
-=======
             "predicate": "http://hl7.org/fhir/extension",
->>>>>>> 3f89f31e
             "valueExpr": "http://hl7.org/fhir/shape/Extension",
             "min": 0, "max": -1
           },
@@ -672,17 +564,7 @@
         "expressions": [
           {
             "type": "TripleConstraint",
-<<<<<<< HEAD
-            "predicate": "http://hl7.org/fhir/Element.id",
-            "valueExpr": "http://hl7.org/fhir/shape/string",
-            "min": 0, "max": 1
-          },
-          {
-            "type": "TripleConstraint",
-            "predicate": "http://hl7.org/fhir/BackboneElement.extension",
-=======
             "predicate": "http://hl7.org/fhir/extension",
->>>>>>> 3f89f31e
             "valueExpr": "http://hl7.org/fhir/shape/Extension",
             "min": 0, "max": -1
           },
@@ -795,41 +677,7 @@
           },
           {
             "type": "TripleConstraint",
-<<<<<<< HEAD
-            "predicate": "http://hl7.org/fhir/Resource.id",
-            "valueExpr": "http://hl7.org/fhir/shape/id",
-            "min": 0, "max": 1
-          },
-          {
-            "type": "TripleConstraint",
-            "predicate": "http://hl7.org/fhir/DomainResource.text",
-            "valueExpr": "http://hl7.org/fhir/shape/Narrative",
-            "min": 0, "max": 1
-          },
-          {
-            "type": "TripleConstraint",
-            "predicate": "http://hl7.org/fhir/DomainResource.contained",
-            "valueExpr": "http://hl7.org/fhir/shape/Resource",
-            "min": 0, "max": -1
-          },
-          {
-            "type": "TripleConstraint",
-            "predicate": "http://hl7.org/fhir/DomainResource.extension",
-            "valueExpr": "http://hl7.org/fhir/shape/Extension",
-            "min": 0, "max": -1
-          },
-          {
-            "type": "TripleConstraint",
-            "predicate": "http://hl7.org/fhir/DomainResource.modifierExtension",
-            "valueExpr": "http://hl7.org/fhir/shape/Extension",
-            "min": 0, "max": -1
-          },
-          {
-            "type": "TripleConstraint",
-            "predicate": "http://hl7.org/fhir/MedicationRequest.identifier",
-=======
             "predicate": "http://hl7.org/fhir/identifier",
->>>>>>> 3f89f31e
             "valueExpr": "http://hl7.org/fhir/shape/Identifier",
             "min": 0, "max": -1
           },
@@ -887,17 +735,7 @@
         "expressions": [
           {
             "type": "TripleConstraint",
-<<<<<<< HEAD
-            "predicate": "http://hl7.org/fhir/Element.id",
-            "valueExpr": "http://hl7.org/fhir/shape/string",
-            "min": 0, "max": 1
-          },
-          {
-            "type": "TripleConstraint",
-            "predicate": "http://hl7.org/fhir/BackboneElement.extension",
-=======
             "predicate": "http://hl7.org/fhir/extension",
->>>>>>> 3f89f31e
             "valueExpr": "http://hl7.org/fhir/shape/Extension",
             "min": 0, "max": -1
           },
@@ -944,41 +782,7 @@
           },
           {
             "type": "TripleConstraint",
-<<<<<<< HEAD
-            "predicate": "http://hl7.org/fhir/Resource.id",
-            "valueExpr": "http://hl7.org/fhir/shape/id",
-            "min": 0, "max": 1
-          },
-          {
-            "type": "TripleConstraint",
-            "predicate": "http://hl7.org/fhir/DomainResource.text",
-            "valueExpr": "http://hl7.org/fhir/shape/Narrative",
-            "min": 0, "max": 1
-          },
-          {
-            "type": "TripleConstraint",
-            "predicate": "http://hl7.org/fhir/DomainResource.contained",
-            "valueExpr": "http://hl7.org/fhir/shape/Resource",
-            "min": 0, "max": -1
-          },
-          {
-            "type": "TripleConstraint",
-            "predicate": "http://hl7.org/fhir/DomainResource.extension",
-            "valueExpr": "http://hl7.org/fhir/shape/Extension",
-            "min": 0, "max": -1
-          },
-          {
-            "type": "TripleConstraint",
-            "predicate": "http://hl7.org/fhir/DomainResource.modifierExtension",
-            "valueExpr": "http://hl7.org/fhir/shape/Extension",
-            "min": 0, "max": -1
-          },
-          {
-            "type": "TripleConstraint",
-            "predicate": "http://hl7.org/fhir/Observation.identifier",
-=======
             "predicate": "http://hl7.org/fhir/identifier",
->>>>>>> 3f89f31e
             "valueExpr": "http://hl7.org/fhir/shape/Identifier",
             "min": 0, "max": -1
           },
@@ -1149,17 +953,7 @@
         "expressions": [
           {
             "type": "TripleConstraint",
-<<<<<<< HEAD
-            "predicate": "http://hl7.org/fhir/Element.id",
-            "valueExpr": "http://hl7.org/fhir/shape/string",
-            "min": 0, "max": 1
-          },
-          {
-            "type": "TripleConstraint",
-            "predicate": "http://hl7.org/fhir/BackboneElement.extension",
-=======
             "predicate": "http://hl7.org/fhir/extension",
->>>>>>> 3f89f31e
             "valueExpr": "http://hl7.org/fhir/shape/Extension",
             "min": 0, "max": -1
           },
@@ -1225,17 +1019,7 @@
         "expressions": [
           {
             "type": "TripleConstraint",
-<<<<<<< HEAD
-            "predicate": "http://hl7.org/fhir/Element.id",
-            "valueExpr": "http://hl7.org/fhir/shape/string",
-            "min": 0, "max": 1
-          },
-          {
-            "type": "TripleConstraint",
-            "predicate": "http://hl7.org/fhir/BackboneElement.extension",
-=======
             "predicate": "http://hl7.org/fhir/extension",
->>>>>>> 3f89f31e
             "valueExpr": "http://hl7.org/fhir/shape/Extension",
             "min": 0, "max": -1
           },
@@ -1328,21 +1112,6 @@
         "expressions": [
           {
             "type": "TripleConstraint",
-<<<<<<< HEAD
-            "predicate": "http://hl7.org/fhir/Element.id",
-            "valueExpr": "http://hl7.org/fhir/shape/string",
-            "min": 0, "max": 1
-          },
-          {
-            "type": "TripleConstraint",
-            "predicate": "http://hl7.org/fhir/Element.extension",
-            "valueExpr": "http://hl7.org/fhir/shape/Extension",
-            "min": 0, "max": -1
-          },
-          {
-            "type": "TripleConstraint",
-=======
->>>>>>> 3f89f31e
             "predicate": "http://hl7.org/fhir/UsageContext.code",
             "valueExpr": "http://hl7.org/fhir/shape/Coding"
           },
@@ -1391,21 +1160,6 @@
         "expressions": [
           {
             "type": "TripleConstraint",
-<<<<<<< HEAD
-            "predicate": "http://hl7.org/fhir/Element.id",
-            "valueExpr": "http://hl7.org/fhir/shape/string",
-            "min": 0, "max": 1
-          },
-          {
-            "type": "TripleConstraint",
-            "predicate": "http://hl7.org/fhir/Element.extension",
-            "valueExpr": "http://hl7.org/fhir/shape/Extension",
-            "min": 0, "max": -1
-          },
-          {
-            "type": "TripleConstraint",
-=======
->>>>>>> 3f89f31e
             "predicate": "http://hl7.org/fhir/Attachment.contentType",
             "valueExpr": {
               "type": "ShapeAnd",
@@ -1515,21 +1269,6 @@
         "expressions": [
           {
             "type": "TripleConstraint",
-<<<<<<< HEAD
-            "predicate": "http://hl7.org/fhir/Element.id",
-            "valueExpr": "http://hl7.org/fhir/shape/string",
-            "min": 0, "max": 1
-          },
-          {
-            "type": "TripleConstraint",
-            "predicate": "http://hl7.org/fhir/Element.extension",
-            "valueExpr": "http://hl7.org/fhir/shape/Extension",
-            "min": 0, "max": -1
-          },
-          {
-            "type": "TripleConstraint",
-=======
->>>>>>> 3f89f31e
             "predicate": "http://hl7.org/fhir/CodeableConcept.coding",
             "valueExpr": "http://hl7.org/fhir/shape/Coding",
             "min": 0, "max": -1
@@ -1560,21 +1299,6 @@
         "expressions": [
           {
             "type": "TripleConstraint",
-<<<<<<< HEAD
-            "predicate": "http://hl7.org/fhir/Element.id",
-            "valueExpr": "http://hl7.org/fhir/shape/string",
-            "min": 0, "max": 1
-          },
-          {
-            "type": "TripleConstraint",
-            "predicate": "http://hl7.org/fhir/Element.extension",
-            "valueExpr": "http://hl7.org/fhir/shape/Extension",
-            "min": 0, "max": -1
-          },
-          {
-            "type": "TripleConstraint",
-=======
->>>>>>> 3f89f31e
             "predicate": "http://hl7.org/fhir/CodeableReference.concept",
             "valueExpr": "http://hl7.org/fhir/shape/CodeableConcept",
             "min": 0, "max": 1
@@ -1606,30 +1330,11 @@
           {
             "type": "TripleConstraint",
             "predicate": "http://www.w3.org/1999/02/22-rdf-syntax-ns#type",
-<<<<<<< HEAD
-            "valueExpr": { "type": "NodeConstraint", "nodeKind": "nonliteral" },
-            "min": 0, "max": 1
-          },
-          {
-            "type": "TripleConstraint",
-            "predicate": "http://hl7.org/fhir/Element.id",
-            "valueExpr": "http://hl7.org/fhir/shape/string",
-=======
             "valueExpr": { "type": "NodeConstraint", "nodeKind": "iri" },
->>>>>>> 3f89f31e
-            "min": 0, "max": 1
-          },
-          {
-            "type": "TripleConstraint",
-<<<<<<< HEAD
-            "predicate": "http://hl7.org/fhir/Element.extension",
-            "valueExpr": "http://hl7.org/fhir/shape/Extension",
-            "min": 0, "max": -1
-          },
-          {
-            "type": "TripleConstraint",
-=======
->>>>>>> 3f89f31e
+            "min": 0, "max": 1
+          },
+          {
+            "type": "TripleConstraint",
             "predicate": "http://hl7.org/fhir/Coding.system",
             "valueExpr": "http://hl7.org/fhir/shape/uri",
             "min": 0, "max": 1
@@ -1660,21 +1365,6 @@
         "expressions": [
           {
             "type": "TripleConstraint",
-<<<<<<< HEAD
-            "predicate": "http://hl7.org/fhir/Element.id",
-            "valueExpr": "http://hl7.org/fhir/shape/string",
-            "min": 0, "max": 1
-          },
-          {
-            "type": "TripleConstraint",
-            "predicate": "http://hl7.org/fhir/Element.extension",
-            "valueExpr": "http://hl7.org/fhir/shape/Extension",
-            "min": 0, "max": -1
-          },
-          {
-            "type": "TripleConstraint",
-=======
->>>>>>> 3f89f31e
             "predicate": "http://hl7.org/fhir/ContactDetail.name",
             "valueExpr": "http://hl7.org/fhir/shape/string",
             "min": 0, "max": 1
@@ -1705,21 +1395,6 @@
         "expressions": [
           {
             "type": "TripleConstraint",
-<<<<<<< HEAD
-            "predicate": "http://hl7.org/fhir/Element.id",
-            "valueExpr": "http://hl7.org/fhir/shape/string",
-            "min": 0, "max": 1
-          },
-          {
-            "type": "TripleConstraint",
-            "predicate": "http://hl7.org/fhir/Element.extension",
-            "valueExpr": "http://hl7.org/fhir/shape/Extension",
-            "min": 0, "max": -1
-          },
-          {
-            "type": "TripleConstraint",
-=======
->>>>>>> 3f89f31e
             "predicate": "http://hl7.org/fhir/ContactPoint.system",
             "valueExpr": {
               "type": "ShapeAnd",
@@ -1794,29 +1469,7 @@
         "expressions": [
           {
             "type": "TripleConstraint",
-<<<<<<< HEAD
-            "predicate": "http://hl7.org/fhir/Element.id",
-            "valueExpr": "http://hl7.org/fhir/shape/string",
-            "min": 0, "max": 1
-          },
-          {
-            "type": "TripleConstraint",
-            "predicate": "http://hl7.org/fhir/Element.extension",
-            "valueExpr": "http://hl7.org/fhir/shape/Extension",
-            "min": 0, "max": -1
-          },
-          {
-            "type": "TripleConstraint",
-            "predicate": "http://hl7.org/fhir/BackboneType.modifierExtension",
-            "valueExpr": "http://hl7.org/fhir/shape/Extension",
-            "min": 0, "max": -1
-          },
-          {
-            "type": "TripleConstraint",
-            "predicate": "http://hl7.org/fhir/Dosage.timing",
-=======
             "predicate": "http://hl7.org/fhir/timing",
->>>>>>> 3f89f31e
             "valueExpr": "http://hl7.org/fhir/shape/Timing",
             "min": 0, "max": 1
           },
@@ -1846,21 +1499,6 @@
         "expressions": [
           {
             "type": "TripleConstraint",
-<<<<<<< HEAD
-            "predicate": "http://hl7.org/fhir/Element.id",
-            "valueExpr": "http://hl7.org/fhir/shape/string",
-            "min": 0, "max": 1
-          },
-          {
-            "type": "TripleConstraint",
-            "predicate": "http://hl7.org/fhir/Element.extension",
-            "valueExpr": "http://hl7.org/fhir/shape/Extension",
-            "min": 0, "max": -1
-          },
-          {
-            "type": "TripleConstraint",
-=======
->>>>>>> 3f89f31e
             "predicate": "http://hl7.org/fhir/Extension.url",
             "valueExpr": "http://hl7.org/fhir/shape/uri"
           },
@@ -1955,21 +1593,6 @@
         "expressions": [
           {
             "type": "TripleConstraint",
-<<<<<<< HEAD
-            "predicate": "http://hl7.org/fhir/Element.id",
-            "valueExpr": "http://hl7.org/fhir/shape/string",
-            "min": 0, "max": 1
-          },
-          {
-            "type": "TripleConstraint",
-            "predicate": "http://hl7.org/fhir/Element.extension",
-            "valueExpr": "http://hl7.org/fhir/shape/Extension",
-            "min": 0, "max": -1
-          },
-          {
-            "type": "TripleConstraint",
-=======
->>>>>>> 3f89f31e
             "predicate": "http://hl7.org/fhir/Identifier.use",
             "valueExpr": {
               "type": "ShapeAnd",
@@ -2025,21 +1648,6 @@
         "expressions": [
           {
             "type": "TripleConstraint",
-<<<<<<< HEAD
-            "predicate": "http://hl7.org/fhir/Element.id",
-            "valueExpr": "http://hl7.org/fhir/shape/string",
-            "min": 0, "max": 1
-          },
-          {
-            "type": "TripleConstraint",
-            "predicate": "http://hl7.org/fhir/Element.extension",
-            "valueExpr": "http://hl7.org/fhir/shape/Extension",
-            "min": 0, "max": -1
-          },
-          {
-            "type": "TripleConstraint",
-=======
->>>>>>> 3f89f31e
             "predicate": "http://hl7.org/fhir/Narrative.status",
             "valueExpr": {
               "type": "ShapeAnd",
@@ -2087,21 +1695,6 @@
           },
           {
             "type": "TripleConstraint",
-<<<<<<< HEAD
-            "predicate": "http://hl7.org/fhir/Element.id",
-            "valueExpr": "http://hl7.org/fhir/shape/string",
-            "min": 0, "max": 1
-          },
-          {
-            "type": "TripleConstraint",
-            "predicate": "http://hl7.org/fhir/Element.extension",
-            "valueExpr": "http://hl7.org/fhir/shape/Extension",
-            "min": 0, "max": -1
-          },
-          {
-            "type": "TripleConstraint",
-=======
->>>>>>> 3f89f31e
             "predicate": "http://hl7.org/fhir/Reference.reference",
             "valueExpr": "http://hl7.org/fhir/shape/string",
             "min": 0, "max": 1
@@ -2138,27 +1731,6 @@
         "expressions": [
           {
             "type": "TripleConstraint",
-<<<<<<< HEAD
-            "predicate": "http://hl7.org/fhir/Element.id",
-            "valueExpr": "http://hl7.org/fhir/shape/string",
-            "min": 0, "max": 1
-          },
-          {
-            "type": "TripleConstraint",
-            "predicate": "http://hl7.org/fhir/Element.extension",
-            "valueExpr": "http://hl7.org/fhir/shape/Extension",
-            "min": 0, "max": -1
-          },
-          {
-            "type": "TripleConstraint",
-            "predicate": "http://hl7.org/fhir/BackboneType.modifierExtension",
-            "valueExpr": "http://hl7.org/fhir/shape/Extension",
-            "min": 0, "max": -1
-          },
-          {
-            "type": "TripleConstraint",
-=======
->>>>>>> 3f89f31e
             "predicate": "http://hl7.org/fhir/Timing.repeat",
             "valueExpr": "http://hl7.org/fhir/shape/Timing.repeat",
             "min": 0, "max": 1
@@ -2319,23 +1891,7 @@
         "expressions": [
           {
             "type": "TripleConstraint",
-<<<<<<< HEAD
-            "predicate": "http://hl7.org/fhir/Element.id",
-            "valueExpr": "http://hl7.org/fhir/shape/string",
-            "min": 0, "max": 1
-          },
-          {
-            "type": "TripleConstraint",
-            "predicate": "http://hl7.org/fhir/Element.extension",
-            "valueExpr": "http://hl7.org/fhir/shape/Extension",
-            "min": 0, "max": -1
-          },
-          {
-            "type": "TripleConstraint",
-            "predicate": "http://hl7.org/fhir/value",
-=======
             "predicate": "http://hl7.org/fhir/v",
->>>>>>> 3f89f31e
             "valueExpr": { "type": "NodeConstraint", "datatype": "http://www.w3.org/2001/XMLSchema#string" },
             "min": 0, "max": 1
           },
@@ -2359,21 +1915,6 @@
         "expressions": [
           {
             "type": "TripleConstraint",
-<<<<<<< HEAD
-            "predicate": "http://hl7.org/fhir/Element.id",
-            "valueExpr": "http://hl7.org/fhir/shape/string",
-            "min": 0, "max": 1
-          },
-          {
-            "type": "TripleConstraint",
-            "predicate": "http://hl7.org/fhir/Element.extension",
-            "valueExpr": "http://hl7.org/fhir/shape/Extension",
-            "min": 0, "max": -1
-          },
-          {
-            "type": "TripleConstraint",
-=======
->>>>>>> 3f89f31e
             "predicate": "http://hl7.org/fhir/Period.start",
             "valueExpr": "http://hl7.org/fhir/shape/dateTime",
             "min": 0, "max": 1
@@ -2404,23 +1945,7 @@
         "expressions": [
           {
             "type": "TripleConstraint",
-<<<<<<< HEAD
-            "predicate": "http://hl7.org/fhir/Element.id",
-            "valueExpr": "http://hl7.org/fhir/shape/string",
-            "min": 0, "max": 1
-          },
-          {
-            "type": "TripleConstraint",
-            "predicate": "http://hl7.org/fhir/Element.extension",
-            "valueExpr": "http://hl7.org/fhir/shape/Extension",
-            "min": 0, "max": -1
-          },
-          {
-            "type": "TripleConstraint",
-            "predicate": "http://hl7.org/fhir/value",
-=======
             "predicate": "http://hl7.org/fhir/v",
->>>>>>> 3f89f31e
             "valueExpr": { "type": "NodeConstraint", "datatype": "http://www.w3.org/2001/XMLSchema#base64Binary" },
             "min": 0, "max": 1
           },
@@ -2444,23 +1969,7 @@
         "expressions": [
           {
             "type": "TripleConstraint",
-<<<<<<< HEAD
-            "predicate": "http://hl7.org/fhir/Element.id",
-            "valueExpr": "http://hl7.org/fhir/shape/string",
-            "min": 0, "max": 1
-          },
-          {
-            "type": "TripleConstraint",
-            "predicate": "http://hl7.org/fhir/Element.extension",
-            "valueExpr": "http://hl7.org/fhir/shape/Extension",
-            "min": 0, "max": -1
-          },
-          {
-            "type": "TripleConstraint",
-            "predicate": "http://hl7.org/fhir/value",
-=======
             "predicate": "http://hl7.org/fhir/v",
->>>>>>> 3f89f31e
             "valueExpr": { "type": "NodeConstraint", "datatype": "http://www.w3.org/2001/XMLSchema#boolean" },
             "min": 0, "max": 1
           },
@@ -2484,25 +1993,8 @@
         "expressions": [
           {
             "type": "TripleConstraint",
-<<<<<<< HEAD
-            "predicate": "http://hl7.org/fhir/Element.id",
-            "valueExpr": "http://hl7.org/fhir/shape/string",
-            "min": 0, "max": 1
-          },
-          {
-            "type": "TripleConstraint",
-            "predicate": "http://hl7.org/fhir/Element.extension",
-            "valueExpr": "http://hl7.org/fhir/shape/Extension",
-            "min": 0, "max": -1
-          },
-          {
-            "type": "TripleConstraint",
-            "predicate": "http://hl7.org/fhir/value",
-            "valueExpr": { "type": "NodeConstraint", "datatype": "http://www.w3.org/2001/XMLSchema#anyURI" },
-=======
             "predicate": "http://hl7.org/fhir/v",
             "valueExpr": { "type": "NodeConstraint", "datatype": "http://www.w3.org/2001/XMLSchema#string" },
->>>>>>> 3f89f31e
             "min": 0, "max": 1
           },
           {
@@ -2525,23 +2017,7 @@
         "expressions": [
           {
             "type": "TripleConstraint",
-<<<<<<< HEAD
-            "predicate": "http://hl7.org/fhir/Element.id",
-            "valueExpr": "http://hl7.org/fhir/shape/string",
-            "min": 0, "max": 1
-          },
-          {
-            "type": "TripleConstraint",
-            "predicate": "http://hl7.org/fhir/Element.extension",
-            "valueExpr": "http://hl7.org/fhir/shape/Extension",
-            "min": 0, "max": -1
-          },
-          {
-            "type": "TripleConstraint",
-            "predicate": "http://hl7.org/fhir/value",
-=======
             "predicate": "http://hl7.org/fhir/v",
->>>>>>> 3f89f31e
             "valueExpr": { "type": "ShapeOr", "shapeExprs": [
               { "type": "NodeConstraint", "datatype": "http://www.w3.org/2001/XMLSchema#dateTime" },
               { "type": "NodeConstraint", "datatype": "http://www.w3.org/2001/XMLSchema#date" },
@@ -2573,23 +2049,7 @@
         "expressions": [
           {
             "type": "TripleConstraint",
-<<<<<<< HEAD
-            "predicate": "http://hl7.org/fhir/Element.id",
-            "valueExpr": "http://hl7.org/fhir/shape/string",
-            "min": 0, "max": 1
-          },
-          {
-            "type": "TripleConstraint",
-            "predicate": "http://hl7.org/fhir/Element.extension",
-            "valueExpr": "http://hl7.org/fhir/shape/Extension",
-            "min": 0, "max": -1
-          },
-          {
-            "type": "TripleConstraint",
-            "predicate": "http://hl7.org/fhir/value",
-=======
             "predicate": "http://hl7.org/fhir/v",
->>>>>>> 3f89f31e
             "valueExpr": { "type": "ShapeOr", "shapeExprs": [
               { "type": "NodeConstraint", "datatype": "http://www.w3.org/2001/XMLSchema#decimal" },
               { "type": "NodeConstraint", "datatype": "http://www.w3.org/2001/XMLSchema#double" }
@@ -2619,23 +2079,7 @@
         "expressions": [
           {
             "type": "TripleConstraint",
-<<<<<<< HEAD
-            "predicate": "http://hl7.org/fhir/Element.id",
-            "valueExpr": "http://hl7.org/fhir/shape/string",
-            "min": 0, "max": 1
-          },
-          {
-            "type": "TripleConstraint",
-            "predicate": "http://hl7.org/fhir/Element.extension",
-            "valueExpr": "http://hl7.org/fhir/shape/Extension",
-            "min": 0, "max": -1
-          },
-          {
-            "type": "TripleConstraint",
-            "predicate": "http://hl7.org/fhir/value",
-=======
             "predicate": "http://hl7.org/fhir/v",
->>>>>>> 3f89f31e
             "valueExpr": { "type": "NodeConstraint", "datatype": "http://www.w3.org/2001/XMLSchema#string" },
             "min": 0, "max": 1
           },
@@ -2659,23 +2103,7 @@
         "expressions": [
           {
             "type": "TripleConstraint",
-<<<<<<< HEAD
-            "predicate": "http://hl7.org/fhir/Element.id",
-            "valueExpr": "http://hl7.org/fhir/shape/string",
-            "min": 0, "max": 1
-          },
-          {
-            "type": "TripleConstraint",
-            "predicate": "http://hl7.org/fhir/Element.extension",
-            "valueExpr": "http://hl7.org/fhir/shape/Extension",
-            "min": 0, "max": -1
-          },
-          {
-            "type": "TripleConstraint",
-            "predicate": "http://hl7.org/fhir/value",
-=======
             "predicate": "http://hl7.org/fhir/v",
->>>>>>> 3f89f31e
             "valueExpr": { "type": "NodeConstraint", "datatype": "http://www.w3.org/2001/XMLSchema#long" },
             "min": 0, "max": 1
           },
@@ -2699,23 +2127,7 @@
         "expressions": [
           {
             "type": "TripleConstraint",
-<<<<<<< HEAD
-            "predicate": "http://hl7.org/fhir/Element.id",
-            "valueExpr": "http://hl7.org/fhir/shape/string",
-            "min": 0, "max": 1
-          },
-          {
-            "type": "TripleConstraint",
-            "predicate": "http://hl7.org/fhir/Element.extension",
-            "valueExpr": "http://hl7.org/fhir/shape/Extension",
-            "min": 0, "max": -1
-          },
-          {
-            "type": "TripleConstraint",
-            "predicate": "http://hl7.org/fhir/value",
-=======
             "predicate": "http://hl7.org/fhir/v",
->>>>>>> 3f89f31e
             "valueExpr": { "type": "NodeConstraint", "datatype": "http://www.w3.org/2001/XMLSchema#string" },
             "min": 0, "max": 1
           },
@@ -2739,23 +2151,7 @@
         "expressions": [
           {
             "type": "TripleConstraint",
-<<<<<<< HEAD
-            "predicate": "http://hl7.org/fhir/Element.id",
-            "valueExpr": "http://hl7.org/fhir/shape/string",
-            "min": 0, "max": 1
-          },
-          {
-            "type": "TripleConstraint",
-            "predicate": "http://hl7.org/fhir/Element.extension",
-            "valueExpr": "http://hl7.org/fhir/shape/Extension",
-            "min": 0, "max": -1
-          },
-          {
-            "type": "TripleConstraint",
-            "predicate": "http://hl7.org/fhir/value",
-=======
             "predicate": "http://hl7.org/fhir/v",
->>>>>>> 3f89f31e
             "valueExpr": { "type": "NodeConstraint", "datatype": "http://www.w3.org/2001/XMLSchema#integer" },
             "min": 0, "max": 1
           },
@@ -2779,23 +2175,7 @@
         "expressions": [
           {
             "type": "TripleConstraint",
-<<<<<<< HEAD
-            "predicate": "http://hl7.org/fhir/Element.id",
-            "valueExpr": "http://hl7.org/fhir/shape/string",
-            "min": 0, "max": 1
-          },
-          {
-            "type": "TripleConstraint",
-            "predicate": "http://hl7.org/fhir/Element.extension",
-            "valueExpr": "http://hl7.org/fhir/shape/Extension",
-            "min": 0, "max": -1
-          },
-          {
-            "type": "TripleConstraint",
-            "predicate": "http://hl7.org/fhir/value",
-=======
             "predicate": "http://hl7.org/fhir/v",
->>>>>>> 3f89f31e
             "valueExpr": { "type": "NodeConstraint", "datatype": "http://www.w3.org/2001/XMLSchema#string" },
             "min": 0, "max": 1
           },
@@ -2819,23 +2199,7 @@
         "expressions": [
           {
             "type": "TripleConstraint",
-<<<<<<< HEAD
-            "predicate": "http://hl7.org/fhir/Element.id",
-            "valueExpr": "http://hl7.org/fhir/shape/string",
-            "min": 0, "max": 1
-          },
-          {
-            "type": "TripleConstraint",
-            "predicate": "http://hl7.org/fhir/Element.extension",
-            "valueExpr": "http://hl7.org/fhir/shape/Extension",
-            "min": 0, "max": -1
-          },
-          {
-            "type": "TripleConstraint",
-            "predicate": "http://hl7.org/fhir/value",
-=======
             "predicate": "http://hl7.org/fhir/v",
->>>>>>> 3f89f31e
             "valueExpr": { "type": "NodeConstraint", "datatype": "http://www.w3.org/2001/XMLSchema#time" },
             "min": 0, "max": 1
           },
@@ -2859,23 +2223,7 @@
         "expressions": [
           {
             "type": "TripleConstraint",
-<<<<<<< HEAD
-            "predicate": "http://hl7.org/fhir/Element.id",
-            "valueExpr": "http://hl7.org/fhir/shape/string",
-            "min": 0, "max": 1
-          },
-          {
-            "type": "TripleConstraint",
-            "predicate": "http://hl7.org/fhir/Element.extension",
-            "valueExpr": "http://hl7.org/fhir/shape/Extension",
-            "min": 0, "max": -1
-          },
-          {
-            "type": "TripleConstraint",
-            "predicate": "http://hl7.org/fhir/value",
-=======
             "predicate": "http://hl7.org/fhir/v",
->>>>>>> 3f89f31e
             "valueExpr": { "type": "NodeConstraint", "datatype": "http://www.w3.org/2001/XMLSchema#anyURI" },
             "min": 0, "max": 1
           },
